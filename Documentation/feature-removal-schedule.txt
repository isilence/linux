The following is a list of files and features that are going to be
removed in the kernel source tree.  Every entry should contain what
exactly is going away, why it is happening, and who is going to be doing
the work.  When the feature is removed from the kernel, it should also
be removed from this file.  The suggested deprecation period is 3 releases.

---------------------------

What:	ddebug_query="query" boot cmdline param
When:	v3.8
Why:	obsoleted by dyndbg="query" and module.dyndbg="query"
Who:	Jim Cromie <jim.cromie@gmail.com>, Jason Baron <jbaron@redhat.com>

---------------------------

What:	CONFIG_APM_CPU_IDLE, and its ability to call APM BIOS in idle
When:	2012
Why:	This optional sub-feature of APM is of dubious reliability,
	and ancient APM laptops are likely better served by calling HLT.
	Deleting CONFIG_APM_CPU_IDLE allows x86 to stop exporting
	the pm_idle function pointer to modules.
Who:	Len Brown <len.brown@intel.com>

----------------------------

What:	x86_32 "no-hlt" cmdline param
When:	2012
Why:	remove a branch from idle path, simplify code used by everybody.
	This option disabled the use of HLT in idle and machine_halt()
	for hardware that was flakey 15-years ago.  Today we have
	"idle=poll" that removed HLT from idle, and so if such a machine
	is still running the upstream kernel, "idle=poll" is likely sufficient.
Who:	Len Brown <len.brown@intel.com>

----------------------------

What:	x86 "idle=mwait" cmdline param
When:	2012
Why:	simplify x86 idle code
Who:	Len Brown <len.brown@intel.com>

----------------------------

What:	PRISM54
When:	2.6.34

Why:	prism54 FullMAC PCI / Cardbus devices used to be supported only by the
	prism54 wireless driver. After Intersil stopped selling these
	devices in preference for the newer more flexible SoftMAC devices
	a SoftMAC device driver was required and prism54 did not support
	them. The p54pci driver now exists and has been present in the kernel for
	a while. This driver supports both SoftMAC devices and FullMAC devices.
	The main difference between these devices was the amount of memory which
	could be used for the firmware. The SoftMAC devices support a smaller
	amount of memory. Because of this the SoftMAC firmware fits into FullMAC
	devices's memory. p54pci supports not only PCI / Cardbus but also USB
	and SPI. Since p54pci supports all devices prism54 supports
	you will have a conflict. I'm not quite sure how distributions are
	handling this conflict right now. prism54 was kept around due to
	claims users may experience issues when using the SoftMAC driver.
	Time has passed users have not reported issues. If you use prism54
	and for whatever reason you cannot use p54pci please let us know!
	E-mail us at: linux-wireless@vger.kernel.org

	For more information see the p54 wiki page:

	http://wireless.kernel.org/en/users/Drivers/p54

Who:	Luis R. Rodriguez <lrodriguez@atheros.com>

---------------------------

What:	IRQF_SAMPLE_RANDOM
Check:	IRQF_SAMPLE_RANDOM
When:	July 2009

Why:	Many of IRQF_SAMPLE_RANDOM users are technically bogus as entropy
	sources in the kernel's current entropy model. To resolve this, every
	input point to the kernel's entropy pool needs to better document the
	type of entropy source it actually is. This will be replaced with
	additional add_*_randomness functions in drivers/char/random.c

Who:	Robin Getz <rgetz@blackfin.uclinux.org> & Matt Mackall <mpm@selenic.com>

---------------------------

What:	The ieee80211_regdom module parameter
When:	March 2010 / desktop catchup

Why:	This was inherited by the CONFIG_WIRELESS_OLD_REGULATORY code,
	and currently serves as an option for users to define an
	ISO / IEC 3166 alpha2 code for the country they are currently
	present in. Although there are userspace API replacements for this
	through nl80211 distributions haven't yet caught up with implementing
	decent alternatives through standard GUIs. Although available as an
	option through iw or wpa_supplicant its just a matter of time before
	distributions pick up good GUI options for this. The ideal solution
	would actually consist of intelligent designs which would do this for
	the user automatically even when travelling through different countries.
	Until then we leave this module parameter as a compromise.

	When userspace improves with reasonable widely-available alternatives for
	this we will no longer need this module parameter. This entry hopes that
	by the super-futuristically looking date of "March 2010" we will have
	such replacements widely available.

Who:	Luis R. Rodriguez <lrodriguez@atheros.com>

---------------------------

What:	dev->power.power_state
When:	July 2007
Why:	Broken design for runtime control over driver power states, confusing
	driver-internal runtime power management with:  mechanisms to support
	system-wide sleep state transitions; event codes that distinguish
	different phases of swsusp "sleep" transitions; and userspace policy
	inputs.  This framework was never widely used, and most attempts to
	use it were broken.  Drivers should instead be exposing domain-specific
	interfaces either to kernel or to userspace.
Who:	Pavel Machek <pavel@ucw.cz>

---------------------------

What:	/proc/<pid>/oom_adj
When:	August 2012
Why:	/proc/<pid>/oom_adj allows userspace to influence the oom killer's
	badness heuristic used to determine which task to kill when the kernel
	is out of memory.

	The badness heuristic has since been rewritten since the introduction of
	this tunable such that its meaning is deprecated.  The value was
	implemented as a bitshift on a score generated by the badness()
	function that did not have any precise units of measure.  With the
	rewrite, the score is given as a proportion of available memory to the
	task allocating pages, so using a bitshift which grows the score
	exponentially is, thus, impossible to tune with fine granularity.

	A much more powerful interface, /proc/<pid>/oom_score_adj, was
	introduced with the oom killer rewrite that allows users to increase or
	decrease the badness score linearly.  This interface will replace
	/proc/<pid>/oom_adj.

	A warning will be emitted to the kernel log if an application uses this
	deprecated interface.  After it is printed once, future warnings will be
	suppressed until the kernel is rebooted.

---------------------------

What:	remove EXPORT_SYMBOL(kernel_thread)
When:	August 2006
Files:	arch/*/kernel/*_ksyms.c
Check:	kernel_thread
Why:	kernel_thread is a low-level implementation detail.  Drivers should
        use the <linux/kthread.h> API instead which shields them from
	implementation details and provides a higherlevel interface that
	prevents bugs and code duplication
Who:	Christoph Hellwig <hch@lst.de>

---------------------------

What:	Unused EXPORT_SYMBOL/EXPORT_SYMBOL_GPL exports
	(temporary transition config option provided until then)
	The transition config option will also be removed at the same time.
When:	before 2.6.19
Why:	Unused symbols are both increasing the size of the kernel binary
	and are often a sign of "wrong API"
Who:	Arjan van de Ven <arjan@linux.intel.com>

---------------------------

What:	PHYSDEVPATH, PHYSDEVBUS, PHYSDEVDRIVER in the uevent environment
When:	October 2008
Why:	The stacking of class devices makes these values misleading and
	inconsistent.
	Class devices should not carry any of these properties, and bus
	devices have SUBSYTEM and DRIVER as a replacement.
Who:	Kay Sievers <kay.sievers@suse.de>

---------------------------

What:	ACPI procfs interface
When:	July 2008
Why:	ACPI sysfs conversion should be finished by January 2008.
	ACPI procfs interface will be removed in July 2008 so that
	there is enough time for the user space to catch up.
Who:	Zhang Rui <rui.zhang@intel.com>

---------------------------

What:	CONFIG_ACPI_PROCFS_POWER
When:	2.6.39
Why:	sysfs I/F for ACPI power devices, including AC and Battery,
        has been working in upstream kernel since 2.6.24, Sep 2007.
	In 2.6.37, we make the sysfs I/F always built in and this option
	disabled by default.
	Remove this option and the ACPI power procfs interface in 2.6.39.
Who:	Zhang Rui <rui.zhang@intel.com>

---------------------------

What:	/proc/acpi/event
When:	February 2008
Why:	/proc/acpi/event has been replaced by events via the input layer
	and netlink since 2.6.23.
Who:	Len Brown <len.brown@intel.com>

---------------------------

What:	i386/x86_64 bzImage symlinks
When:	April 2010

Why:	The i386/x86_64 merge provides a symlink to the old bzImage
	location so not yet updated user space tools, e.g. package
	scripts, do not break.
Who:	Thomas Gleixner <tglx@linutronix.de>

---------------------------

What:	GPIO autorequest on gpio_direction_{input,output}() in gpiolib
When:	February 2010
Why:	All callers should use explicit gpio_request()/gpio_free().
	The autorequest mechanism in gpiolib was provided mostly as a
	migration aid for legacy GPIO interfaces (for SOC based GPIOs).
	Those users have now largely migrated.  Platforms implementing
	the GPIO interfaces without using gpiolib will see no changes.
Who:	David Brownell <dbrownell@users.sourceforge.net>
---------------------------

What:	b43 support for firmware revision < 410
When:	The schedule was July 2008, but it was decided that we are going to keep the
        code as long as there are no major maintanance headaches.
	So it _could_ be removed _any_ time now, if it conflicts with something new.
Why:	The support code for the old firmware hurts code readability/maintainability
	and slightly hurts runtime performance. Bugfixes for the old firmware
	are not provided by Broadcom anymore.
Who:	Michael Buesch <m@bues.ch>

---------------------------

What:	Ability for non root users to shm_get hugetlb pages based on mlock
	resource limits
When:	2.6.31
Why:	Non root users need to be part of /proc/sys/vm/hugetlb_shm_group or
	have CAP_IPC_LOCK to be able to allocate shm segments backed by
	huge pages.  The mlock based rlimit check to allow shm hugetlb is
	inconsistent with mmap based allocations.  Hence it is being
	deprecated.
Who:	Ravikiran Thirumalai <kiran@scalex86.org>

---------------------------

What:	Code that is now under CONFIG_WIRELESS_EXT_SYSFS
	(in net/core/net-sysfs.c)
When:	3.5
Why:	Over 1K .text/.data size reduction, data is available in other
	ways (ioctls)
Who:	Johannes Berg <johannes@sipsolutions.net>

---------------------------

What:	sysfs ui for changing p4-clockmod parameters
When:	September 2009
Why:	See commits 129f8ae9b1b5be94517da76009ea956e89104ce8 and
	e088e4c9cdb618675874becb91b2fd581ee707e6.
	Removal is subject to fixing any remaining bugs in ACPI which may
	cause the thermal throttling not to happen at the right time.
Who:	Dave Jones <davej@redhat.com>, Matthew Garrett <mjg@redhat.com>

-----------------------------

What:	fakephp and associated sysfs files in /sys/bus/pci/slots/
When:	2011
Why:	In 2.6.27, the semantics of /sys/bus/pci/slots was redefined to
	represent a machine's physical PCI slots. The change in semantics
	had userspace implications, as the hotplug core no longer allowed
	drivers to create multiple sysfs files per physical slot (required
	for multi-function devices, e.g.). fakephp was seen as a developer's
	tool only, and its interface changed. Too late, we learned that
	there were some users of the fakephp interface.

	In 2.6.30, the original fakephp interface was restored. At the same
	time, the PCI core gained the ability that fakephp provided, namely
	function-level hot-remove and hot-add.

	Since the PCI core now provides the same functionality, exposed in:

		/sys/bus/pci/rescan
		/sys/bus/pci/devices/.../remove
		/sys/bus/pci/devices/.../rescan

	there is no functional reason to maintain fakephp as well.

	We will keep the existing module so that 'modprobe fakephp' will
	present the old /sys/bus/pci/slots/... interface for compatibility,
	but users are urged to migrate their applications to the API above.

	After a reasonable transition period, we will remove the legacy
	fakephp interface.
Who:	Alex Chiang <achiang@hp.com>

---------------------------

What:	CONFIG_RFKILL_INPUT
When:	2.6.33
Why:	Should be implemented in userspace, policy daemon.
Who:	Johannes Berg <johannes@sipsolutions.net>

----------------------------

What:	sound-slot/service-* module aliases and related clutters in
	sound/sound_core.c
When:	August 2010
Why:	OSS sound_core grabs all legacy minors (0-255) of SOUND_MAJOR
	(14) and requests modules using custom sound-slot/service-*
	module aliases.  The only benefit of doing this is allowing
	use of custom module aliases which might as well be considered
	a bug at this point.  This preemptive claiming prevents
	alternative OSS implementations.

	Till the feature is removed, the kernel will be requesting
	both sound-slot/service-* and the standard char-major-* module
	aliases and allow turning off the pre-claiming selectively via
	CONFIG_SOUND_OSS_CORE_PRECLAIM and soundcore.preclaim_oss
	kernel parameter.

	After the transition phase is complete, both the custom module
	aliases and switches to disable it will go away.  This removal
	will also allow making ALSA OSS emulation independent of
	sound_core.  The dependency will be broken then too.
Who:	Tejun Heo <tj@kernel.org>

----------------------------

What:	sysfs-class-rfkill state file
When:	Feb 2014
Files:	net/rfkill/core.c
Why: 	Documented as obsolete since Feb 2010. This file is limited to 3
	states while the rfkill drivers can have 4 states.
Who: 	anybody or Florian Mickler <florian@mickler.org>

----------------------------

What: 	sysfs-class-rfkill claim file
When:	Feb 2012
Files:	net/rfkill/core.c
Why:	It is not possible to claim an rfkill driver since 2007. This is
	Documented as obsolete since Feb 2010.
Who: 	anybody or Florian Mickler <florian@mickler.org>

----------------------------

What:	iwlwifi 50XX module parameters
When:	3.0
Why:	The "..50" modules parameters were used to configure 5000 series and
	up devices; different set of module parameters also available for 4965
	with same functionalities. Consolidate both set into single place
	in drivers/net/wireless/iwlwifi/iwl-agn.c

Who:	Wey-Yi Guy <wey-yi.w.guy@intel.com>

----------------------------

What:	iwl4965 alias support
When:	3.0
Why:	Internal alias support has been present in module-init-tools for some
	time, the MODULE_ALIAS("iwl4965") boilerplate aliases can be removed
	with no impact.

Who:	Wey-Yi Guy <wey-yi.w.guy@intel.com>

---------------------------

What:	xt_NOTRACK
Files:	net/netfilter/xt_NOTRACK.c
When:	April 2011
Why:	Superseded by xt_CT
Who:	Netfilter developer team <netfilter-devel@vger.kernel.org>

----------------------------

What:	IRQF_DISABLED
When:	2.6.36
Why:	The flag is a NOOP as we run interrupt handlers with interrupts disabled
Who:	Thomas Gleixner <tglx@linutronix.de>

----------------------------

What: 	PCI DMA unmap state API
When:	August 2012
Why:	PCI DMA unmap state API (include/linux/pci-dma.h) was replaced
	with DMA unmap state API (DMA unmap state API can be used for
	any bus).
Who:	FUJITA Tomonori <fujita.tomonori@lab.ntt.co.jp>

----------------------------

What:	iwlwifi disable_hw_scan module parameters
When:	3.0
Why:	Hareware scan is the prefer method for iwlwifi devices for
	scanning operation. Remove software scan support for all the
	iwlwifi devices.

Who:	Wey-Yi Guy <wey-yi.w.guy@intel.com>

----------------------------

What:	Legacy, non-standard chassis intrusion detection interface.
When:	June 2011
Why:	The adm9240, w83792d and w83793 hardware monitoring drivers have
	legacy interfaces for chassis intrusion detection. A standard
	interface has been added to each driver, so the legacy interface
	can be removed.
Who:	Jean Delvare <khali@linux-fr.org>

----------------------------

What:	xt_connlimit rev 0
When:	2012
Who:	Jan Engelhardt <jengelh@medozas.de>
Files:	net/netfilter/xt_connlimit.c

----------------------------

What:	ipt_addrtype match include file
When:	2012
Why:	superseded by xt_addrtype
Who:	Florian Westphal <fw@strlen.de>
Files:	include/linux/netfilter_ipv4/ipt_addrtype.h

----------------------------

What:	i2c_driver.attach_adapter
	i2c_driver.detach_adapter
When:	September 2011
Why:	These legacy callbacks should no longer be used as i2c-core offers
	a variety of preferable alternative ways to instantiate I2C devices.
Who:	Jean Delvare <khali@linux-fr.org>

----------------------------

What:	Opening a radio device node will no longer automatically switch the
	tuner mode from tv to radio.
When:	3.3
Why:	Just opening a V4L device should not change the state of the hardware
	like that. It's very unexpected and against the V4L spec. Instead, you
	switch to radio mode by calling VIDIOC_S_FREQUENCY. This is the second
	and last step of the move to consistent handling of tv and radio tuners.
Who:	Hans Verkuil <hans.verkuil@cisco.com>

----------------------------

What:	g_file_storage driver
When:	3.8
Why:	This driver has been superseded by g_mass_storage.
Who:	Alan Stern <stern@rowland.harvard.edu>

----------------------------

What:   threeg and interface sysfs files in /sys/devices/platform/acer-wmi
When:   2012
Why:    In 3.0, we can now autodetect internal 3G device and already have
	the threeg rfkill device. So, we plan to remove threeg sysfs support
	for it's no longer necessary.

	We also plan to remove interface sysfs file that exposed which ACPI-WMI
	interface that was used by acer-wmi driver. It will replaced by
	information log when acer-wmi initial.
Who:    Lee, Chun-Yi <jlee@novell.com>

---------------------------

What:	/sys/devices/platform/_UDC_/udc/_UDC_/is_dualspeed file and
	is_dualspeed line in /sys/devices/platform/ci13xxx_*/udc/device file.
When:	3.8
Why:	The is_dualspeed file is superseded by maximum_speed in the same
	directory and is_dualspeed line in device file is superseded by
	max_speed line in the same file.

	The maximum_speed/max_speed specifies maximum speed supported by UDC.
	To check if dualspeeed is supported, check if the value is >= 3.
	Various possible speeds are defined in <linux/usb/ch9.h>.
Who:	Michal Nazarewicz <mina86@mina86.com>

----------------------------

What:	The XFS nodelaylog mount option
When:	3.3
Why:	The delaylog mode that has been the default since 2.6.39 has proven
	stable, and the old code is in the way of additional improvements in
	the log code.
Who:	Christoph Hellwig <hch@lst.de>

----------------------------

What:	iwlagn alias support
When:	3.5
Why:	The iwlagn module has been renamed iwlwifi.  The alias will be around
	for backward compatibility for several cycles and then dropped.
Who:	Don Fry <donald.h.fry@intel.com>

----------------------------

What:	pci_scan_bus_parented()
When:	3.5
Why:	The pci_scan_bus_parented() interface creates a new root bus.  The
	bus is created with default resources (ioport_resource and
	iomem_resource) that are always wrong, so we rely on arch code to
	correct them later.  Callers of pci_scan_bus_parented() should
	convert to using pci_scan_root_bus() so they can supply a list of
	bus resources when the bus is created.
Who:	Bjorn Helgaas <bhelgaas@google.com>

----------------------------

What:	Low Performance USB Block driver ("CONFIG_BLK_DEV_UB")
When:	3.6
Why:	This driver provides support for USB storage devices like "USB
	sticks". As of now, it is deactivated in Debian, Fedora and
        Ubuntu. All current users can switch over to usb-storage
        (CONFIG_USB_STORAGE) which only drawback is the additional SCSI
        stack.
Who:	Sebastian Andrzej Siewior <sebastian@breakpoint.cc>

----------------------------

What:	kmap_atomic(page, km_type)
When:	3.5
Why:	The old kmap_atomic() with two arguments is deprecated, we only
	keep it for backward compatibility for few cycles and then drop it.
Who:	Cong Wang <amwang@redhat.com>

----------------------------

What:	get_robust_list syscall
When:	2013
Why:	There appear to be no production users of the get_robust_list syscall,
	and it runs the risk of leaking address locations, allowing the bypass
	of ASLR. It was only ever intended for debugging, so it should be
	removed.
Who:	Kees Cook <keescook@chromium.org>

----------------------------

<<<<<<< HEAD
What:	setitimer accepts user NULL pointer (value)
When:	3.6
Why:	setitimer is not returning -EFAULT if user pointer is NULL. This
	violates the spec.
Who:	Sasikantha Babu <sasikanth.v19@gmail.com>

----------------------------

What:	V4L2_CID_HCENTER, V4L2_CID_VCENTER V4L2 controls
When:	3.7
Why:	The V4L2_CID_VCENTER, V4L2_CID_HCENTER controls have been deprecated
	for about 4 years and they are not used by any mainline driver.
	There are newer controls (V4L2_CID_PAN*, V4L2_CID_TILT*) that provide
	similar	functionality.
Who:	Sylwester Nawrocki <sylvester.nawrocki@gmail.com>
=======
What:	cgroup option updates via remount
When:	March 2013
Why:	Remount currently allows changing bound subsystems and
	release_agent.  Rebinding is hardly useful as it only works
	when the hierarchy is empty and release_agent itself should be
	replaced with conventional fsnotify.
>>>>>>> 0d4dde1a
<|MERGE_RESOLUTION|>--- conflicted
+++ resolved
@@ -541,7 +541,6 @@
 
 ----------------------------
 
-<<<<<<< HEAD
 What:	setitimer accepts user NULL pointer (value)
 When:	3.6
 Why:	setitimer is not returning -EFAULT if user pointer is NULL. This
@@ -557,11 +556,14 @@
 	There are newer controls (V4L2_CID_PAN*, V4L2_CID_TILT*) that provide
 	similar	functionality.
 Who:	Sylwester Nawrocki <sylvester.nawrocki@gmail.com>
-=======
+
+----------------------------
+
 What:	cgroup option updates via remount
 When:	March 2013
 Why:	Remount currently allows changing bound subsystems and
 	release_agent.  Rebinding is hardly useful as it only works
 	when the hierarchy is empty and release_agent itself should be
 	replaced with conventional fsnotify.
->>>>>>> 0d4dde1a
+
+----------------------------
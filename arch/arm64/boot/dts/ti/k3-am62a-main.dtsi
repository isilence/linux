--- conflicted
+++ resolved
@@ -573,10 +573,6 @@
 		ti,itap-del-sel-sd-hs = <0x0>;
 		ti,itap-del-sel-sdr12 = <0x0>;
 		ti,itap-del-sel-sdr25 = <0x0>;
-<<<<<<< HEAD
-		no-1-8-v;
-=======
->>>>>>> 0c383648
 		status = "disabled";
 	};
 
@@ -600,10 +596,6 @@
 		ti,itap-del-sel-sd-hs = <0x0>;
 		ti,itap-del-sel-sdr12 = <0x0>;
 		ti,itap-del-sel-sdr25 = <0x0>;
-<<<<<<< HEAD
-		no-1-8-v;
-=======
->>>>>>> 0c383648
 		status = "disabled";
 	};
 
@@ -1063,8 +1055,6 @@
 			#size-cells = <0>;
 		};
 	};
-<<<<<<< HEAD
-=======
 
 	vpu: video-codec@30210000 {
 		compatible = "ti,j721s2-wave521c", "cnm,wave521c";
@@ -1072,5 +1062,4 @@
 		clocks = <&k3_clks 204 2>;
 		power-domains = <&k3_pds 204 TI_SCI_PD_EXCLUSIVE>;
 	};
->>>>>>> 0c383648
 };
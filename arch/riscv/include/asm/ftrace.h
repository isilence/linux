--- conflicted
+++ resolved
@@ -20,11 +20,7 @@
 
 #define ftrace_return_address(n) return_address(n)
 
-<<<<<<< HEAD
-void MCOUNT_NAME(void);
-=======
 void _mcount(void);
->>>>>>> f6cef5f8
 static inline unsigned long ftrace_call_adjust(unsigned long addr)
 {
 	return addr;

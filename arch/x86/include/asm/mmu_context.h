/* SPDX-License-Identifier: GPL-2.0 */
#ifndef _ASM_X86_MMU_CONTEXT_H
#define _ASM_X86_MMU_CONTEXT_H

#include <asm/desc.h>
#include <linux/atomic.h>
#include <linux/mm_types.h>
#include <linux/pkeys.h>

#include <trace/events/tlb.h>

#include <asm/tlbflush.h>
#include <asm/paravirt.h>
#include <asm/debugreg.h>
#include <asm/gsseg.h>

extern atomic64_t last_mm_ctx_id;

#ifdef CONFIG_PERF_EVENTS
DECLARE_STATIC_KEY_FALSE(rdpmc_never_available_key);
DECLARE_STATIC_KEY_FALSE(rdpmc_always_available_key);
void cr4_update_pce(void *ignored);
#endif

#ifdef CONFIG_MODIFY_LDT_SYSCALL
/*
 * ldt_structs can be allocated, used, and freed, but they are never
 * modified while live.
 */
struct ldt_struct {
	/*
	 * Xen requires page-aligned LDTs with special permissions.  This is
	 * needed to prevent us from installing evil descriptors such as
	 * call gates.  On native, we could merge the ldt_struct and LDT
	 * allocations, but it's not worth trying to optimize.
	 */
	struct desc_struct	*entries;
	unsigned int		nr_entries;

	/*
	 * If PTI is in use, then the entries array is not mapped while we're
	 * in user mode.  The whole array will be aliased at the addressed
	 * given by ldt_slot_va(slot).  We use two slots so that we can allocate
	 * and map, and enable a new LDT without invalidating the mapping
	 * of an older, still-in-use LDT.
	 *
	 * slot will be -1 if this LDT doesn't have an alias mapping.
	 */
	int			slot;
};

/*
 * Used for LDT copy/destruction.
 */
static inline void init_new_context_ldt(struct mm_struct *mm)
{
	mm->context.ldt = NULL;
	init_rwsem(&mm->context.ldt_usr_sem);
}
int ldt_dup_context(struct mm_struct *oldmm, struct mm_struct *mm);
void destroy_context_ldt(struct mm_struct *mm);
void ldt_arch_exit_mmap(struct mm_struct *mm);
#else	/* CONFIG_MODIFY_LDT_SYSCALL */
static inline void init_new_context_ldt(struct mm_struct *mm) { }
static inline int ldt_dup_context(struct mm_struct *oldmm,
				  struct mm_struct *mm)
{
	return 0;
}
static inline void destroy_context_ldt(struct mm_struct *mm) { }
static inline void ldt_arch_exit_mmap(struct mm_struct *mm) { }
#endif

#ifdef CONFIG_MODIFY_LDT_SYSCALL
extern void load_mm_ldt(struct mm_struct *mm);
extern void switch_ldt(struct mm_struct *prev, struct mm_struct *next);
#else
static inline void load_mm_ldt(struct mm_struct *mm)
{
	clear_LDT();
}
static inline void switch_ldt(struct mm_struct *prev, struct mm_struct *next)
{
	DEBUG_LOCKS_WARN_ON(preemptible());
}
#endif

#ifdef CONFIG_ADDRESS_MASKING
static inline unsigned long mm_lam_cr3_mask(struct mm_struct *mm)
{
	return mm->context.lam_cr3_mask;
}

static inline void dup_lam(struct mm_struct *oldmm, struct mm_struct *mm)
{
	mm->context.lam_cr3_mask = oldmm->context.lam_cr3_mask;
	mm->context.untag_mask = oldmm->context.untag_mask;
}

#define mm_untag_mask mm_untag_mask
static inline unsigned long mm_untag_mask(struct mm_struct *mm)
{
	return mm->context.untag_mask;
}

static inline void mm_reset_untag_mask(struct mm_struct *mm)
{
	mm->context.untag_mask = -1UL;
}

#define arch_pgtable_dma_compat arch_pgtable_dma_compat
static inline bool arch_pgtable_dma_compat(struct mm_struct *mm)
{
	return !mm_lam_cr3_mask(mm) ||
		test_bit(MM_CONTEXT_FORCE_TAGGED_SVA, &mm->context.flags);
}
#else

static inline unsigned long mm_lam_cr3_mask(struct mm_struct *mm)
{
	return 0;
}

static inline void dup_lam(struct mm_struct *oldmm, struct mm_struct *mm)
{
}

static inline void mm_reset_untag_mask(struct mm_struct *mm)
{
}
#endif

#define enter_lazy_tlb enter_lazy_tlb
extern void enter_lazy_tlb(struct mm_struct *mm, struct task_struct *tsk);

/*
 * Init a new mm.  Used on mm copies, like at fork()
 * and on mm's that are brand-new, like at execve().
 */
#define init_new_context init_new_context
static inline int init_new_context(struct task_struct *tsk,
				   struct mm_struct *mm)
{
	mutex_init(&mm->context.lock);

	mm->context.ctx_id = atomic64_inc_return(&last_mm_ctx_id);
	atomic64_set(&mm->context.tlb_gen, 0);

#ifdef CONFIG_X86_INTEL_MEMORY_PROTECTION_KEYS
	if (cpu_feature_enabled(X86_FEATURE_OSPKE)) {
		/* pkey 0 is the default and allocated implicitly */
		mm->context.pkey_allocation_map = 0x1;
		/* -1 means unallocated or invalid */
		mm->context.execute_only_pkey = -1;
	}
#endif
	mm_reset_untag_mask(mm);
	init_new_context_ldt(mm);
	return 0;
}

#define destroy_context destroy_context
static inline void destroy_context(struct mm_struct *mm)
{
	destroy_context_ldt(mm);
}

extern void switch_mm(struct mm_struct *prev, struct mm_struct *next,
		      struct task_struct *tsk);

extern void switch_mm_irqs_off(struct mm_struct *prev, struct mm_struct *next,
			       struct task_struct *tsk);
#define switch_mm_irqs_off switch_mm_irqs_off

#define activate_mm(prev, next)			\
do {						\
	paravirt_enter_mmap(next);		\
	switch_mm((prev), (next), NULL);	\
} while (0);

#ifdef CONFIG_X86_32
#define deactivate_mm(tsk, mm)			\
do {						\
	loadsegment(gs, 0);			\
} while (0)
#else
#define deactivate_mm(tsk, mm)			\
do {						\
	load_gs_index(0);			\
	loadsegment(fs, 0);			\
} while (0)
#endif

static inline void arch_dup_pkeys(struct mm_struct *oldmm,
				  struct mm_struct *mm)
{
#ifdef CONFIG_X86_INTEL_MEMORY_PROTECTION_KEYS
	if (!cpu_feature_enabled(X86_FEATURE_OSPKE))
		return;

	/* Duplicate the oldmm pkey state in mm: */
	mm->context.pkey_allocation_map = oldmm->context.pkey_allocation_map;
	mm->context.execute_only_pkey   = oldmm->context.execute_only_pkey;
#endif
}

static inline int arch_dup_mmap(struct mm_struct *oldmm, struct mm_struct *mm)
{
	arch_dup_pkeys(oldmm, mm);
<<<<<<< HEAD
	paravirt_enter_mmap(mm);
=======
	paravirt_arch_dup_mmap(oldmm, mm);
	dup_lam(oldmm, mm);
>>>>>>> 97740266
	return ldt_dup_context(oldmm, mm);
}

static inline void arch_exit_mmap(struct mm_struct *mm)
{
	paravirt_arch_exit_mmap(mm);
	ldt_arch_exit_mmap(mm);
}

#ifdef CONFIG_X86_64
static inline bool is_64bit_mm(struct mm_struct *mm)
{
	return	!IS_ENABLED(CONFIG_IA32_EMULATION) ||
		!test_bit(MM_CONTEXT_UPROBE_IA32, &mm->context.flags);
}
#else
static inline bool is_64bit_mm(struct mm_struct *mm)
{
	return false;
}
#endif

static inline void arch_unmap(struct mm_struct *mm, unsigned long start,
			      unsigned long end)
{
}

/*
 * We only want to enforce protection keys on the current process
 * because we effectively have no access to PKRU for other
 * processes or any way to tell *which * PKRU in a threaded
 * process we could use.
 *
 * So do not enforce things if the VMA is not from the current
 * mm, or if we are in a kernel thread.
 */
static inline bool arch_vma_access_permitted(struct vm_area_struct *vma,
		bool write, bool execute, bool foreign)
{
	/* pkeys never affect instruction fetches */
	if (execute)
		return true;
	/* allow access if the VMA is not one from this process */
	if (foreign || vma_is_foreign(vma))
		return true;
	return __pkru_allows_pkey(vma_pkey(vma), write);
}

unsigned long __get_current_cr3_fast(void);

#include <asm-generic/mmu_context.h>

#endif /* _ASM_X86_MMU_CONTEXT_H */<|MERGE_RESOLUTION|>--- conflicted
+++ resolved
@@ -207,12 +207,8 @@
 static inline int arch_dup_mmap(struct mm_struct *oldmm, struct mm_struct *mm)
 {
 	arch_dup_pkeys(oldmm, mm);
-<<<<<<< HEAD
 	paravirt_enter_mmap(mm);
-=======
-	paravirt_arch_dup_mmap(oldmm, mm);
 	dup_lam(oldmm, mm);
->>>>>>> 97740266
 	return ldt_dup_context(oldmm, mm);
 }
 

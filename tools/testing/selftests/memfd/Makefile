# SPDX-License-Identifier: GPL-2.0
CFLAGS += -D_FILE_OFFSET_BITS=64
CFLAGS += -I../../../../include/uapi/
CFLAGS += -I../../../../include/
CFLAGS += -I../../../../usr/include/

TEST_GEN_PROGS := memfd_test fuse_test fuse_mnt
TEST_PROGS := run_fuse_test.sh run_hugetlbfs_test.sh
<<<<<<< HEAD
=======
TEST_GEN_FILES := fuse_test fuse_mnt
>>>>>>> 358c7c61

VAR_CFLAGS := $(shell pkg-config fuse --cflags 2>/dev/null)
ifeq ($(VAR_CFLAGS),)
VAR_CFLAGS := -D_FILE_OFFSET_BITS=64 -I/usr/include/fuse
endif

VAR_LDLIBS := $(shell pkg-config fuse --libs 2>/dev/null)
ifeq ($(VAR_LDLIBS),)
VAR_LDLIBS := -lfuse -pthread
endif

fuse_mnt.o: CFLAGS += $(VAR_CFLAGS)

include ../lib.mk

$(OUTPUT)/fuse_mnt: LDLIBS += $(VAR_LDLIBS)

$(OUTPUT)/memfd_test: memfd_test.c common.c
$(OUTPUT)/fuse_test: fuse_test.c common.c

EXTRA_CLEAN = $(OUTPUT)/common.o<|MERGE_RESOLUTION|>--- conflicted
+++ resolved
@@ -4,12 +4,9 @@
 CFLAGS += -I../../../../include/
 CFLAGS += -I../../../../usr/include/
 
-TEST_GEN_PROGS := memfd_test fuse_test fuse_mnt
+TEST_GEN_PROGS := memfd_test
 TEST_PROGS := run_fuse_test.sh run_hugetlbfs_test.sh
-<<<<<<< HEAD
-=======
 TEST_GEN_FILES := fuse_test fuse_mnt
->>>>>>> 358c7c61
 
 VAR_CFLAGS := $(shell pkg-config fuse --cflags 2>/dev/null)
 ifeq ($(VAR_CFLAGS),)

--- conflicted
+++ resolved
@@ -130,11 +130,7 @@
 
 	i = 0;
 	for_each_sg_page(obj->pages->sgl, &sg_iter, obj->pages->nents, 0);
-<<<<<<< HEAD
-		pages[i++] = sg_iter.page;
-=======
 		pages[i++] = sg_page_iter_page(&sg_iter);
->>>>>>> bae36991
 
 	obj->dma_buf_vmapping = vmap(pages, i, 0, PAGE_KERNEL);
 	drm_free_large(pages);

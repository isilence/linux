--- conflicted
+++ resolved
@@ -8,13 +8,8 @@
 	depends on OF
 	depends on COMMON_CLK
 	select DRM_DW_HDMI
-<<<<<<< HEAD
-	select DRM_IMX8MP_HDMI_PVI
-	select PHY_FSL_SAMSUNG_HDMI_PHY
-=======
 	imply DRM_IMX8MP_HDMI_PVI
 	imply PHY_FSL_SAMSUNG_HDMI_PHY
->>>>>>> 0c383648
 	help
 	  Choose this to enable support for the internal HDMI encoder found
 	  on the i.MX8MP SoC.

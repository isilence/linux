/*
 * Copyright 2008 Advanced Micro Devices, Inc.
 * Copyright 2008 Red Hat Inc.
 * Copyright 2009 Jerome Glisse.
 *
 * Permission is hereby granted, free of charge, to any person obtaining a
 * copy of this software and associated documentation files (the "Software"),
 * to deal in the Software without restriction, including without limitation
 * the rights to use, copy, modify, merge, publish, distribute, sublicense,
 * and/or sell copies of the Software, and to permit persons to whom the
 * Software is furnished to do so, subject to the following conditions:
 *
 * The above copyright notice and this permission notice shall be included in
 * all copies or substantial portions of the Software.
 *
 * THE SOFTWARE IS PROVIDED "AS IS", WITHOUT WARRANTY OF ANY KIND, EXPRESS OR
 * IMPLIED, INCLUDING BUT NOT LIMITED TO THE WARRANTIES OF MERCHANTABILITY,
 * FITNESS FOR A PARTICULAR PURPOSE AND NONINFRINGEMENT.  IN NO EVENT SHALL
 * THE COPYRIGHT HOLDER(S) OR AUTHOR(S) BE LIABLE FOR ANY CLAIM, DAMAGES OR
 * OTHER LIABILITY, WHETHER IN AN ACTION OF CONTRACT, TORT OR OTHERWISE,
 * ARISING FROM, OUT OF OR IN CONNECTION WITH THE SOFTWARE OR THE USE OR
 * OTHER DEALINGS IN THE SOFTWARE.
 *
 * Authors: Dave Airlie
 *          Alex Deucher
 *          Jerome Glisse
 */

/**
 * DOC: Interrupt Handling
 *
 * Interrupts generated within GPU hardware raise interrupt requests that are
 * passed to amdgpu IRQ handler which is responsible for detecting source and
 * type of the interrupt and dispatching matching handlers. If handling an
 * interrupt requires calling kernel functions that may sleep processing is
 * dispatched to work handlers.
 *
 * If MSI functionality is not disabled by module parameter then MSI
 * support will be enabled.
 *
 * For GPU interrupt sources that may be driven by another driver, IRQ domain
 * support is used (with mapping between virtual and hardware IRQs).
 */

#include <linux/irq.h>
#include <linux/pci.h>

#include <drm/drm_vblank.h>
#include <drm/amdgpu_drm.h>
#include <drm/drm_drv.h>
#include "amdgpu.h"
#include "amdgpu_ih.h"
#include "atom.h"
#include "amdgpu_connectors.h"
#include "amdgpu_trace.h"
#include "amdgpu_amdkfd.h"
#include "amdgpu_ras.h"

#include <linux/pm_runtime.h>

#ifdef CONFIG_DRM_AMD_DC
#include "amdgpu_dm_irq.h"
#endif

#define AMDGPU_WAIT_IDLE_TIMEOUT 200

const char *soc15_ih_clientid_name[] = {
	"IH",
	"SDMA2 or ACP",
	"ATHUB",
	"BIF",
	"SDMA3 or DCE",
	"SDMA4 or ISP",
	"VMC1 or PCIE0",
	"RLC",
	"SDMA0",
	"SDMA1",
	"SE0SH",
	"SE1SH",
	"SE2SH",
	"SE3SH",
	"VCN1 or UVD1",
	"THM",
	"VCN or UVD",
	"SDMA5 or VCE0",
	"VMC",
	"SDMA6 or XDMA",
	"GRBM_CP",
	"ATS",
	"ROM_SMUIO",
	"DF",
	"SDMA7 or VCE1",
	"PWR",
	"reserved",
	"UTCL2",
	"EA",
	"UTCL2LOG",
	"MP0",
	"MP1"
};

const int node_id_to_phys_map[NODEID_MAX] = {
	[AID0_NODEID] = 0,
	[XCD0_NODEID] = 0,
	[XCD1_NODEID] = 1,
	[AID1_NODEID] = 1,
	[XCD2_NODEID] = 2,
	[XCD3_NODEID] = 3,
	[AID2_NODEID] = 2,
	[XCD4_NODEID] = 4,
	[XCD5_NODEID] = 5,
	[AID3_NODEID] = 3,
	[XCD6_NODEID] = 6,
	[XCD7_NODEID] = 7,
};

/**
 * amdgpu_irq_disable_all - disable *all* interrupts
 *
 * @adev: amdgpu device pointer
 *
 * Disable all types of interrupts from all sources.
 */
void amdgpu_irq_disable_all(struct amdgpu_device *adev)
{
	unsigned long irqflags;
	unsigned int i, j, k;
	int r;

	spin_lock_irqsave(&adev->irq.lock, irqflags);
	for (i = 0; i < AMDGPU_IRQ_CLIENTID_MAX; ++i) {
		if (!adev->irq.client[i].sources)
			continue;

		for (j = 0; j < AMDGPU_MAX_IRQ_SRC_ID; ++j) {
			struct amdgpu_irq_src *src = adev->irq.client[i].sources[j];

			if (!src || !src->funcs->set || !src->num_types)
				continue;

			for (k = 0; k < src->num_types; ++k) {
				r = src->funcs->set(adev, src, k,
						    AMDGPU_IRQ_STATE_DISABLE);
				if (r)
					DRM_ERROR("error disabling interrupt (%d)\n",
						  r);
			}
		}
	}
	spin_unlock_irqrestore(&adev->irq.lock, irqflags);
}

/**
 * amdgpu_irq_handler - IRQ handler
 *
 * @irq: IRQ number (unused)
 * @arg: pointer to DRM device
 *
 * IRQ handler for amdgpu driver (all ASICs).
 *
 * Returns:
 * result of handling the IRQ, as defined by &irqreturn_t
 */
static irqreturn_t amdgpu_irq_handler(int irq, void *arg)
{
	struct drm_device *dev = (struct drm_device *) arg;
	struct amdgpu_device *adev = drm_to_adev(dev);
	irqreturn_t ret;

	ret = amdgpu_ih_process(adev, &adev->irq.ih);
	if (ret == IRQ_HANDLED)
		pm_runtime_mark_last_busy(dev->dev);

	amdgpu_ras_interrupt_fatal_error_handler(adev);

	return ret;
}

/**
 * amdgpu_irq_handle_ih1 - kick of processing for IH1
 *
 * @work: work structure in struct amdgpu_irq
 *
 * Kick of processing IH ring 1.
 */
static void amdgpu_irq_handle_ih1(struct work_struct *work)
{
	struct amdgpu_device *adev = container_of(work, struct amdgpu_device,
						  irq.ih1_work);

	amdgpu_ih_process(adev, &adev->irq.ih1);
}

/**
 * amdgpu_irq_handle_ih2 - kick of processing for IH2
 *
 * @work: work structure in struct amdgpu_irq
 *
 * Kick of processing IH ring 2.
 */
static void amdgpu_irq_handle_ih2(struct work_struct *work)
{
	struct amdgpu_device *adev = container_of(work, struct amdgpu_device,
						  irq.ih2_work);

	amdgpu_ih_process(adev, &adev->irq.ih2);
}

/**
 * amdgpu_irq_handle_ih_soft - kick of processing for ih_soft
 *
 * @work: work structure in struct amdgpu_irq
 *
 * Kick of processing IH soft ring.
 */
static void amdgpu_irq_handle_ih_soft(struct work_struct *work)
{
	struct amdgpu_device *adev = container_of(work, struct amdgpu_device,
						  irq.ih_soft_work);

	amdgpu_ih_process(adev, &adev->irq.ih_soft);
}

/**
 * amdgpu_msi_ok - check whether MSI functionality is enabled
 *
 * @adev: amdgpu device pointer (unused)
 *
 * Checks whether MSI functionality has been disabled via module parameter
 * (all ASICs).
 *
 * Returns:
 * *true* if MSIs are allowed to be enabled or *false* otherwise
 */
static bool amdgpu_msi_ok(struct amdgpu_device *adev)
{
	if (amdgpu_msi == 1)
		return true;
	else if (amdgpu_msi == 0)
		return false;

	return true;
}

static void amdgpu_restore_msix(struct amdgpu_device *adev)
{
	u16 ctrl;

	pci_read_config_word(adev->pdev, adev->pdev->msix_cap + PCI_MSIX_FLAGS, &ctrl);
	if (!(ctrl & PCI_MSIX_FLAGS_ENABLE))
		return;

	/* VF FLR */
	ctrl &= ~PCI_MSIX_FLAGS_ENABLE;
	pci_write_config_word(adev->pdev, adev->pdev->msix_cap + PCI_MSIX_FLAGS, ctrl);
	ctrl |= PCI_MSIX_FLAGS_ENABLE;
	pci_write_config_word(adev->pdev, adev->pdev->msix_cap + PCI_MSIX_FLAGS, ctrl);
}

/**
 * amdgpu_irq_init - initialize interrupt handling
 *
 * @adev: amdgpu device pointer
 *
 * Sets up work functions for hotplug and reset interrupts, enables MSI
 * functionality, initializes vblank, hotplug and reset interrupt handling.
 *
 * Returns:
 * 0 on success or error code on failure
 */
int amdgpu_irq_init(struct amdgpu_device *adev)
{
	unsigned int irq, flags;
	int r;

	spin_lock_init(&adev->irq.lock);

	/* Enable MSI if not disabled by module parameter */
	adev->irq.msi_enabled = false;

	if (!amdgpu_msi_ok(adev))
<<<<<<< HEAD
		flags = PCI_IRQ_LEGACY;
=======
		flags = PCI_IRQ_INTX;
>>>>>>> 0c383648
	else
		flags = PCI_IRQ_ALL_TYPES;

	/* we only need one vector */
	r = pci_alloc_irq_vectors(adev->pdev, 1, 1, flags);
	if (r < 0) {
		dev_err(adev->dev, "Failed to alloc msi vectors\n");
		return r;
	}

	if (amdgpu_msi_ok(adev)) {
		adev->irq.msi_enabled = true;
		dev_dbg(adev->dev, "using MSI/MSI-X.\n");
	}

	INIT_WORK(&adev->irq.ih1_work, amdgpu_irq_handle_ih1);
	INIT_WORK(&adev->irq.ih2_work, amdgpu_irq_handle_ih2);
	INIT_WORK(&adev->irq.ih_soft_work, amdgpu_irq_handle_ih_soft);

	/* Use vector 0 for MSI-X. */
	r = pci_irq_vector(adev->pdev, 0);
	if (r < 0)
		goto free_vectors;
	irq = r;

	/* PCI devices require shared interrupts. */
	r = request_irq(irq, amdgpu_irq_handler, IRQF_SHARED, adev_to_drm(adev)->driver->name,
			adev_to_drm(adev));
	if (r)
		goto free_vectors;

	adev->irq.installed = true;
	adev->irq.irq = irq;
	adev_to_drm(adev)->max_vblank_count = 0x00ffffff;

	DRM_DEBUG("amdgpu: irq initialized.\n");
	return 0;

free_vectors:
	if (adev->irq.msi_enabled)
		pci_free_irq_vectors(adev->pdev);

	adev->irq.msi_enabled = false;
	return r;
}

void amdgpu_irq_fini_hw(struct amdgpu_device *adev)
{
	if (adev->irq.installed) {
		free_irq(adev->irq.irq, adev_to_drm(adev));
		adev->irq.installed = false;
		if (adev->irq.msi_enabled)
			pci_free_irq_vectors(adev->pdev);
	}

	amdgpu_ih_ring_fini(adev, &adev->irq.ih_soft);
	amdgpu_ih_ring_fini(adev, &adev->irq.ih);
	amdgpu_ih_ring_fini(adev, &adev->irq.ih1);
	amdgpu_ih_ring_fini(adev, &adev->irq.ih2);
}

/**
 * amdgpu_irq_fini_sw - shut down interrupt handling
 *
 * @adev: amdgpu device pointer
 *
 * Tears down work functions for hotplug and reset interrupts, disables MSI
 * functionality, shuts down vblank, hotplug and reset interrupt handling,
 * turns off interrupts from all sources (all ASICs).
 */
void amdgpu_irq_fini_sw(struct amdgpu_device *adev)
{
	unsigned int i, j;

	for (i = 0; i < AMDGPU_IRQ_CLIENTID_MAX; ++i) {
		if (!adev->irq.client[i].sources)
			continue;

		for (j = 0; j < AMDGPU_MAX_IRQ_SRC_ID; ++j) {
			struct amdgpu_irq_src *src = adev->irq.client[i].sources[j];

			if (!src)
				continue;

			kfree(src->enabled_types);
			src->enabled_types = NULL;
		}
		kfree(adev->irq.client[i].sources);
		adev->irq.client[i].sources = NULL;
	}
}

/**
 * amdgpu_irq_add_id - register IRQ source
 *
 * @adev: amdgpu device pointer
 * @client_id: client id
 * @src_id: source id
 * @source: IRQ source pointer
 *
 * Registers IRQ source on a client.
 *
 * Returns:
 * 0 on success or error code otherwise
 */
int amdgpu_irq_add_id(struct amdgpu_device *adev,
		      unsigned int client_id, unsigned int src_id,
		      struct amdgpu_irq_src *source)
{
	if (client_id >= AMDGPU_IRQ_CLIENTID_MAX)
		return -EINVAL;

	if (src_id >= AMDGPU_MAX_IRQ_SRC_ID)
		return -EINVAL;

	if (!source->funcs)
		return -EINVAL;

	if (!adev->irq.client[client_id].sources) {
		adev->irq.client[client_id].sources =
			kcalloc(AMDGPU_MAX_IRQ_SRC_ID,
				sizeof(struct amdgpu_irq_src *),
				GFP_KERNEL);
		if (!adev->irq.client[client_id].sources)
			return -ENOMEM;
	}

	if (adev->irq.client[client_id].sources[src_id] != NULL)
		return -EINVAL;

	if (source->num_types && !source->enabled_types) {
		atomic_t *types;

		types = kcalloc(source->num_types, sizeof(atomic_t),
				GFP_KERNEL);
		if (!types)
			return -ENOMEM;

		source->enabled_types = types;
	}

	adev->irq.client[client_id].sources[src_id] = source;
	return 0;
}

/**
 * amdgpu_irq_dispatch - dispatch IRQ to IP blocks
 *
 * @adev: amdgpu device pointer
 * @ih: interrupt ring instance
 *
 * Dispatches IRQ to IP blocks.
 */
void amdgpu_irq_dispatch(struct amdgpu_device *adev,
			 struct amdgpu_ih_ring *ih)
{
	u32 ring_index = ih->rptr >> 2;
	struct amdgpu_iv_entry entry;
	unsigned int client_id, src_id;
	struct amdgpu_irq_src *src;
	bool handled = false;
	int r;

	entry.ih = ih;
	entry.iv_entry = (const uint32_t *)&ih->ring[ring_index];

	/*
	 * timestamp is not supported on some legacy SOCs (cik, cz, iceland,
	 * si and tonga), so initialize timestamp and timestamp_src to 0
	 */
	entry.timestamp = 0;
	entry.timestamp_src = 0;

	amdgpu_ih_decode_iv(adev, &entry);

	trace_amdgpu_iv(ih - &adev->irq.ih, &entry);

	client_id = entry.client_id;
	src_id = entry.src_id;

	if (client_id >= AMDGPU_IRQ_CLIENTID_MAX) {
		DRM_DEBUG("Invalid client_id in IV: %d\n", client_id);

	} else	if (src_id >= AMDGPU_MAX_IRQ_SRC_ID) {
		DRM_DEBUG("Invalid src_id in IV: %d\n", src_id);

	} else if ((client_id == AMDGPU_IRQ_CLIENTID_LEGACY) &&
		   adev->irq.virq[src_id]) {
		generic_handle_domain_irq(adev->irq.domain, src_id);

	} else if (!adev->irq.client[client_id].sources) {
		DRM_DEBUG("Unregistered interrupt client_id: %d src_id: %d\n",
			  client_id, src_id);

	} else if ((src = adev->irq.client[client_id].sources[src_id])) {
		r = src->funcs->process(adev, src, &entry);
		if (r < 0)
			DRM_ERROR("error processing interrupt (%d)\n", r);
		else if (r)
			handled = true;

	} else {
		DRM_DEBUG("Unregistered interrupt src_id: %d of client_id:%d\n",
			src_id, client_id);
	}

	/* Send it to amdkfd as well if it isn't already handled */
	if (!handled)
		amdgpu_amdkfd_interrupt(adev, entry.iv_entry);

	if (amdgpu_ih_ts_after(ih->processed_timestamp, entry.timestamp))
		ih->processed_timestamp = entry.timestamp;
}

/**
 * amdgpu_irq_delegate - delegate IV to soft IH ring
 *
 * @adev: amdgpu device pointer
 * @entry: IV entry
 * @num_dw: size of IV
 *
 * Delegate the IV to the soft IH ring and schedule processing of it. Used
 * if the hardware delegation to IH1 or IH2 doesn't work for some reason.
 */
void amdgpu_irq_delegate(struct amdgpu_device *adev,
			 struct amdgpu_iv_entry *entry,
			 unsigned int num_dw)
{
	amdgpu_ih_ring_write(adev, &adev->irq.ih_soft, entry->iv_entry, num_dw);
	schedule_work(&adev->irq.ih_soft_work);
}

/**
 * amdgpu_irq_update - update hardware interrupt state
 *
 * @adev: amdgpu device pointer
 * @src: interrupt source pointer
 * @type: type of interrupt
 *
 * Updates interrupt state for the specific source (all ASICs).
 */
int amdgpu_irq_update(struct amdgpu_device *adev,
			     struct amdgpu_irq_src *src, unsigned int type)
{
	unsigned long irqflags;
	enum amdgpu_interrupt_state state;
	int r;

	spin_lock_irqsave(&adev->irq.lock, irqflags);

	/* We need to determine after taking the lock, otherwise
	 * we might disable just enabled interrupts again
	 */
	if (amdgpu_irq_enabled(adev, src, type))
		state = AMDGPU_IRQ_STATE_ENABLE;
	else
		state = AMDGPU_IRQ_STATE_DISABLE;

	r = src->funcs->set(adev, src, type, state);
	spin_unlock_irqrestore(&adev->irq.lock, irqflags);
	return r;
}

/**
 * amdgpu_irq_gpu_reset_resume_helper - update interrupt states on all sources
 *
 * @adev: amdgpu device pointer
 *
 * Updates state of all types of interrupts on all sources on resume after
 * reset.
 */
void amdgpu_irq_gpu_reset_resume_helper(struct amdgpu_device *adev)
{
	int i, j, k;

	if (amdgpu_sriov_vf(adev) || amdgpu_passthrough(adev))
		amdgpu_restore_msix(adev);

	for (i = 0; i < AMDGPU_IRQ_CLIENTID_MAX; ++i) {
		if (!adev->irq.client[i].sources)
			continue;

		for (j = 0; j < AMDGPU_MAX_IRQ_SRC_ID; ++j) {
			struct amdgpu_irq_src *src = adev->irq.client[i].sources[j];

			if (!src || !src->funcs || !src->funcs->set)
				continue;
			for (k = 0; k < src->num_types; k++)
				amdgpu_irq_update(adev, src, k);
		}
	}
}

/**
 * amdgpu_irq_get - enable interrupt
 *
 * @adev: amdgpu device pointer
 * @src: interrupt source pointer
 * @type: type of interrupt
 *
 * Enables specified type of interrupt on the specified source (all ASICs).
 *
 * Returns:
 * 0 on success or error code otherwise
 */
int amdgpu_irq_get(struct amdgpu_device *adev, struct amdgpu_irq_src *src,
		   unsigned int type)
{
	if (!adev->irq.installed)
		return -ENOENT;

	if (type >= src->num_types)
		return -EINVAL;

	if (!src->enabled_types || !src->funcs->set)
		return -EINVAL;

	if (atomic_inc_return(&src->enabled_types[type]) == 1)
		return amdgpu_irq_update(adev, src, type);

	return 0;
}

/**
 * amdgpu_irq_put - disable interrupt
 *
 * @adev: amdgpu device pointer
 * @src: interrupt source pointer
 * @type: type of interrupt
 *
 * Enables specified type of interrupt on the specified source (all ASICs).
 *
 * Returns:
 * 0 on success or error code otherwise
 */
int amdgpu_irq_put(struct amdgpu_device *adev, struct amdgpu_irq_src *src,
		   unsigned int type)
{
	if (!adev->irq.installed)
		return -ENOENT;

	if (type >= src->num_types)
		return -EINVAL;

	if (!src->enabled_types || !src->funcs->set)
		return -EINVAL;

	if (WARN_ON(!amdgpu_irq_enabled(adev, src, type)))
		return -EINVAL;

	if (atomic_dec_and_test(&src->enabled_types[type]))
		return amdgpu_irq_update(adev, src, type);

	return 0;
}

/**
 * amdgpu_irq_enabled - check whether interrupt is enabled or not
 *
 * @adev: amdgpu device pointer
 * @src: interrupt source pointer
 * @type: type of interrupt
 *
 * Checks whether the given type of interrupt is enabled on the given source.
 *
 * Returns:
 * *true* if interrupt is enabled, *false* if interrupt is disabled or on
 * invalid parameters
 */
bool amdgpu_irq_enabled(struct amdgpu_device *adev, struct amdgpu_irq_src *src,
			unsigned int type)
{
	if (!adev->irq.installed)
		return false;

	if (type >= src->num_types)
		return false;

	if (!src->enabled_types || !src->funcs->set)
		return false;

	return !!atomic_read(&src->enabled_types[type]);
}

/* XXX: Generic IRQ handling */
static void amdgpu_irq_mask(struct irq_data *irqd)
{
	/* XXX */
}

static void amdgpu_irq_unmask(struct irq_data *irqd)
{
	/* XXX */
}

/* amdgpu hardware interrupt chip descriptor */
static struct irq_chip amdgpu_irq_chip = {
	.name = "amdgpu-ih",
	.irq_mask = amdgpu_irq_mask,
	.irq_unmask = amdgpu_irq_unmask,
};

/**
 * amdgpu_irqdomain_map - create mapping between virtual and hardware IRQ numbers
 *
 * @d: amdgpu IRQ domain pointer (unused)
 * @irq: virtual IRQ number
 * @hwirq: hardware irq number
 *
 * Current implementation assigns simple interrupt handler to the given virtual
 * IRQ.
 *
 * Returns:
 * 0 on success or error code otherwise
 */
static int amdgpu_irqdomain_map(struct irq_domain *d,
				unsigned int irq, irq_hw_number_t hwirq)
{
	if (hwirq >= AMDGPU_MAX_IRQ_SRC_ID)
		return -EPERM;

	irq_set_chip_and_handler(irq,
				 &amdgpu_irq_chip, handle_simple_irq);
	return 0;
}

/* Implementation of methods for amdgpu IRQ domain */
static const struct irq_domain_ops amdgpu_hw_irqdomain_ops = {
	.map = amdgpu_irqdomain_map,
};

/**
 * amdgpu_irq_add_domain - create a linear IRQ domain
 *
 * @adev: amdgpu device pointer
 *
 * Creates an IRQ domain for GPU interrupt sources
 * that may be driven by another driver (e.g., ACP).
 *
 * Returns:
 * 0 on success or error code otherwise
 */
int amdgpu_irq_add_domain(struct amdgpu_device *adev)
{
	adev->irq.domain = irq_domain_add_linear(NULL, AMDGPU_MAX_IRQ_SRC_ID,
						 &amdgpu_hw_irqdomain_ops, adev);
	if (!adev->irq.domain) {
		DRM_ERROR("GPU irq add domain failed\n");
		return -ENODEV;
	}

	return 0;
}

/**
 * amdgpu_irq_remove_domain - remove the IRQ domain
 *
 * @adev: amdgpu device pointer
 *
 * Removes the IRQ domain for GPU interrupt sources
 * that may be driven by another driver (e.g., ACP).
 */
void amdgpu_irq_remove_domain(struct amdgpu_device *adev)
{
	if (adev->irq.domain) {
		irq_domain_remove(adev->irq.domain);
		adev->irq.domain = NULL;
	}
}

/**
 * amdgpu_irq_create_mapping - create mapping between domain Linux IRQs
 *
 * @adev: amdgpu device pointer
 * @src_id: IH source id
 *
 * Creates mapping between a domain IRQ (GPU IH src id) and a Linux IRQ
 * Use this for components that generate a GPU interrupt, but are driven
 * by a different driver (e.g., ACP).
 *
 * Returns:
 * Linux IRQ
 */
unsigned int amdgpu_irq_create_mapping(struct amdgpu_device *adev, unsigned int src_id)
{
	adev->irq.virq[src_id] = irq_create_mapping(adev->irq.domain, src_id);

	return adev->irq.virq[src_id];
}<|MERGE_RESOLUTION|>--- conflicted
+++ resolved
@@ -279,11 +279,7 @@
 	adev->irq.msi_enabled = false;
 
 	if (!amdgpu_msi_ok(adev))
-<<<<<<< HEAD
-		flags = PCI_IRQ_LEGACY;
-=======
 		flags = PCI_IRQ_INTX;
->>>>>>> 0c383648
 	else
 		flags = PCI_IRQ_ALL_TYPES;
 

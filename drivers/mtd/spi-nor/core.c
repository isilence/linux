// SPDX-License-Identifier: GPL-2.0
/*
 * Based on m25p80.c, by Mike Lavender (mike@steroidmicros.com), with
 * influence from lart.c (Abraham Van Der Merwe) and mtd_dataflash.c
 *
 * Copyright (C) 2005, Intec Automation Inc.
 * Copyright (C) 2014, Freescale Semiconductor, Inc.
 */

#include <linux/err.h>
#include <linux/errno.h>
#include <linux/delay.h>
#include <linux/device.h>
#include <linux/math64.h>
#include <linux/module.h>
#include <linux/mtd/mtd.h>
#include <linux/mtd/spi-nor.h>
#include <linux/mutex.h>
#include <linux/of_platform.h>
#include <linux/sched/task_stack.h>
#include <linux/sizes.h>
#include <linux/slab.h>
#include <linux/spi/flash.h>

#include "core.h"

/* Define max times to check status register before we give up. */

/*
 * For everything but full-chip erase; probably could be much smaller, but kept
 * around for safety for now
 */
#define DEFAULT_READY_WAIT_JIFFIES		(40UL * HZ)

/*
 * For full-chip erase, calibrated to a 2MB flash (M25P16); should be scaled up
 * for larger flash
 */
#define CHIP_ERASE_2MB_READY_WAIT_JIFFIES	(40UL * HZ)

#define SPI_NOR_MAX_ADDR_NBYTES	4

#define SPI_NOR_SRST_SLEEP_MIN 200
#define SPI_NOR_SRST_SLEEP_MAX 400

/**
 * spi_nor_get_cmd_ext() - Get the command opcode extension based on the
 *			   extension type.
 * @nor:		pointer to a 'struct spi_nor'
 * @op:			pointer to the 'struct spi_mem_op' whose properties
 *			need to be initialized.
 *
 * Right now, only "repeat" and "invert" are supported.
 *
 * Return: The opcode extension.
 */
static u8 spi_nor_get_cmd_ext(const struct spi_nor *nor,
			      const struct spi_mem_op *op)
{
	switch (nor->cmd_ext_type) {
	case SPI_NOR_EXT_INVERT:
		return ~op->cmd.opcode;

	case SPI_NOR_EXT_REPEAT:
		return op->cmd.opcode;

	default:
		dev_err(nor->dev, "Unknown command extension type\n");
		return 0;
	}
}

/**
 * spi_nor_spimem_setup_op() - Set up common properties of a spi-mem op.
 * @nor:		pointer to a 'struct spi_nor'
 * @op:			pointer to the 'struct spi_mem_op' whose properties
 *			need to be initialized.
 * @proto:		the protocol from which the properties need to be set.
 */
void spi_nor_spimem_setup_op(const struct spi_nor *nor,
			     struct spi_mem_op *op,
			     const enum spi_nor_protocol proto)
{
	u8 ext;

	op->cmd.buswidth = spi_nor_get_protocol_inst_nbits(proto);

	if (op->addr.nbytes)
		op->addr.buswidth = spi_nor_get_protocol_addr_nbits(proto);

	if (op->dummy.nbytes)
		op->dummy.buswidth = spi_nor_get_protocol_addr_nbits(proto);

	if (op->data.nbytes)
		op->data.buswidth = spi_nor_get_protocol_data_nbits(proto);

	if (spi_nor_protocol_is_dtr(proto)) {
		/*
		 * SPIMEM supports mixed DTR modes, but right now we can only
		 * have all phases either DTR or STR. IOW, SPIMEM can have
		 * something like 4S-4D-4D, but SPI NOR can't. So, set all 4
		 * phases to either DTR or STR.
		 */
		op->cmd.dtr = true;
		op->addr.dtr = true;
		op->dummy.dtr = true;
		op->data.dtr = true;

		/* 2 bytes per clock cycle in DTR mode. */
		op->dummy.nbytes *= 2;

		ext = spi_nor_get_cmd_ext(nor, op);
		op->cmd.opcode = (op->cmd.opcode << 8) | ext;
		op->cmd.nbytes = 2;
	}
}

/**
 * spi_nor_spimem_bounce() - check if a bounce buffer is needed for the data
 *                           transfer
 * @nor:        pointer to 'struct spi_nor'
 * @op:         pointer to 'struct spi_mem_op' template for transfer
 *
 * If we have to use the bounce buffer, the data field in @op will be updated.
 *
 * Return: true if the bounce buffer is needed, false if not
 */
static bool spi_nor_spimem_bounce(struct spi_nor *nor, struct spi_mem_op *op)
{
	/* op->data.buf.in occupies the same memory as op->data.buf.out */
	if (object_is_on_stack(op->data.buf.in) ||
	    !virt_addr_valid(op->data.buf.in)) {
		if (op->data.nbytes > nor->bouncebuf_size)
			op->data.nbytes = nor->bouncebuf_size;
		op->data.buf.in = nor->bouncebuf;
		return true;
	}

	return false;
}

/**
 * spi_nor_spimem_exec_op() - execute a memory operation
 * @nor:        pointer to 'struct spi_nor'
 * @op:         pointer to 'struct spi_mem_op' template for transfer
 *
 * Return: 0 on success, -error otherwise.
 */
static int spi_nor_spimem_exec_op(struct spi_nor *nor, struct spi_mem_op *op)
{
	int error;

	error = spi_mem_adjust_op_size(nor->spimem, op);
	if (error)
		return error;

	return spi_mem_exec_op(nor->spimem, op);
}

int spi_nor_controller_ops_read_reg(struct spi_nor *nor, u8 opcode,
				    u8 *buf, size_t len)
{
	if (spi_nor_protocol_is_dtr(nor->reg_proto))
		return -EOPNOTSUPP;

	return nor->controller_ops->read_reg(nor, opcode, buf, len);
}

int spi_nor_controller_ops_write_reg(struct spi_nor *nor, u8 opcode,
				     const u8 *buf, size_t len)
{
	if (spi_nor_protocol_is_dtr(nor->reg_proto))
		return -EOPNOTSUPP;

	return nor->controller_ops->write_reg(nor, opcode, buf, len);
}

static int spi_nor_controller_ops_erase(struct spi_nor *nor, loff_t offs)
{
	if (spi_nor_protocol_is_dtr(nor->reg_proto))
		return -EOPNOTSUPP;

	return nor->controller_ops->erase(nor, offs);
}

/**
 * spi_nor_spimem_read_data() - read data from flash's memory region via
 *                              spi-mem
 * @nor:        pointer to 'struct spi_nor'
 * @from:       offset to read from
 * @len:        number of bytes to read
 * @buf:        pointer to dst buffer
 *
 * Return: number of bytes read successfully, -errno otherwise
 */
static ssize_t spi_nor_spimem_read_data(struct spi_nor *nor, loff_t from,
					size_t len, u8 *buf)
{
	struct spi_mem_op op =
		SPI_MEM_OP(SPI_MEM_OP_CMD(nor->read_opcode, 0),
			   SPI_MEM_OP_ADDR(nor->addr_nbytes, from, 0),
			   SPI_MEM_OP_DUMMY(nor->read_dummy, 0),
			   SPI_MEM_OP_DATA_IN(len, buf, 0));
	bool usebouncebuf;
	ssize_t nbytes;
	int error;

	spi_nor_spimem_setup_op(nor, &op, nor->read_proto);

	/* convert the dummy cycles to the number of bytes */
	op.dummy.nbytes = (nor->read_dummy * op.dummy.buswidth) / 8;
	if (spi_nor_protocol_is_dtr(nor->read_proto))
		op.dummy.nbytes *= 2;

	usebouncebuf = spi_nor_spimem_bounce(nor, &op);

	if (nor->dirmap.rdesc) {
		nbytes = spi_mem_dirmap_read(nor->dirmap.rdesc, op.addr.val,
					     op.data.nbytes, op.data.buf.in);
	} else {
		error = spi_nor_spimem_exec_op(nor, &op);
		if (error)
			return error;
		nbytes = op.data.nbytes;
	}

	if (usebouncebuf && nbytes > 0)
		memcpy(buf, op.data.buf.in, nbytes);

	return nbytes;
}

/**
 * spi_nor_read_data() - read data from flash memory
 * @nor:        pointer to 'struct spi_nor'
 * @from:       offset to read from
 * @len:        number of bytes to read
 * @buf:        pointer to dst buffer
 *
 * Return: number of bytes read successfully, -errno otherwise
 */
ssize_t spi_nor_read_data(struct spi_nor *nor, loff_t from, size_t len, u8 *buf)
{
	if (nor->spimem)
		return spi_nor_spimem_read_data(nor, from, len, buf);

	return nor->controller_ops->read(nor, from, len, buf);
}

/**
 * spi_nor_spimem_write_data() - write data to flash memory via
 *                               spi-mem
 * @nor:        pointer to 'struct spi_nor'
 * @to:         offset to write to
 * @len:        number of bytes to write
 * @buf:        pointer to src buffer
 *
 * Return: number of bytes written successfully, -errno otherwise
 */
static ssize_t spi_nor_spimem_write_data(struct spi_nor *nor, loff_t to,
					 size_t len, const u8 *buf)
{
	struct spi_mem_op op =
		SPI_MEM_OP(SPI_MEM_OP_CMD(nor->program_opcode, 0),
			   SPI_MEM_OP_ADDR(nor->addr_nbytes, to, 0),
			   SPI_MEM_OP_NO_DUMMY,
			   SPI_MEM_OP_DATA_OUT(len, buf, 0));
	ssize_t nbytes;
	int error;

	if (nor->program_opcode == SPINOR_OP_AAI_WP && nor->sst_write_second)
		op.addr.nbytes = 0;

	spi_nor_spimem_setup_op(nor, &op, nor->write_proto);

	if (spi_nor_spimem_bounce(nor, &op))
		memcpy(nor->bouncebuf, buf, op.data.nbytes);

	if (nor->dirmap.wdesc) {
		nbytes = spi_mem_dirmap_write(nor->dirmap.wdesc, op.addr.val,
					      op.data.nbytes, op.data.buf.out);
	} else {
		error = spi_nor_spimem_exec_op(nor, &op);
		if (error)
			return error;
		nbytes = op.data.nbytes;
	}

	return nbytes;
}

/**
 * spi_nor_write_data() - write data to flash memory
 * @nor:        pointer to 'struct spi_nor'
 * @to:         offset to write to
 * @len:        number of bytes to write
 * @buf:        pointer to src buffer
 *
 * Return: number of bytes written successfully, -errno otherwise
 */
ssize_t spi_nor_write_data(struct spi_nor *nor, loff_t to, size_t len,
			   const u8 *buf)
{
	if (nor->spimem)
		return spi_nor_spimem_write_data(nor, to, len, buf);

	return nor->controller_ops->write(nor, to, len, buf);
}

/**
 * spi_nor_read_any_reg() - read any register from flash memory, nonvolatile or
 * volatile.
 * @nor:        pointer to 'struct spi_nor'.
 * @op:		SPI memory operation. op->data.buf must be DMA-able.
 * @proto:	SPI protocol to use for the register operation.
 *
 * Return: zero on success, -errno otherwise
 */
int spi_nor_read_any_reg(struct spi_nor *nor, struct spi_mem_op *op,
			 enum spi_nor_protocol proto)
{
	if (!nor->spimem)
		return -EOPNOTSUPP;

	spi_nor_spimem_setup_op(nor, op, proto);
	return spi_nor_spimem_exec_op(nor, op);
}

/**
 * spi_nor_write_any_volatile_reg() - write any volatile register to flash
 * memory.
 * @nor:        pointer to 'struct spi_nor'
 * @op:		SPI memory operation. op->data.buf must be DMA-able.
 * @proto:	SPI protocol to use for the register operation.
 *
 * Writing volatile registers are instant according to some manufacturers
 * (Cypress, Micron) and do not need any status polling.
 *
 * Return: zero on success, -errno otherwise
 */
int spi_nor_write_any_volatile_reg(struct spi_nor *nor, struct spi_mem_op *op,
				   enum spi_nor_protocol proto)
{
	int ret;

	if (!nor->spimem)
		return -EOPNOTSUPP;

	ret = spi_nor_write_enable(nor);
	if (ret)
		return ret;
	spi_nor_spimem_setup_op(nor, op, proto);
	return spi_nor_spimem_exec_op(nor, op);
}

/**
 * spi_nor_write_enable() - Set write enable latch with Write Enable command.
 * @nor:	pointer to 'struct spi_nor'.
 *
 * Return: 0 on success, -errno otherwise.
 */
int spi_nor_write_enable(struct spi_nor *nor)
{
	int ret;

	if (nor->spimem) {
		struct spi_mem_op op = SPI_NOR_WREN_OP;

		spi_nor_spimem_setup_op(nor, &op, nor->reg_proto);

		ret = spi_mem_exec_op(nor->spimem, &op);
	} else {
		ret = spi_nor_controller_ops_write_reg(nor, SPINOR_OP_WREN,
						       NULL, 0);
	}

	if (ret)
		dev_dbg(nor->dev, "error %d on Write Enable\n", ret);

	return ret;
}

/**
 * spi_nor_write_disable() - Send Write Disable instruction to the chip.
 * @nor:	pointer to 'struct spi_nor'.
 *
 * Return: 0 on success, -errno otherwise.
 */
int spi_nor_write_disable(struct spi_nor *nor)
{
	int ret;

	if (nor->spimem) {
		struct spi_mem_op op = SPI_NOR_WRDI_OP;

		spi_nor_spimem_setup_op(nor, &op, nor->reg_proto);

		ret = spi_mem_exec_op(nor->spimem, &op);
	} else {
		ret = spi_nor_controller_ops_write_reg(nor, SPINOR_OP_WRDI,
						       NULL, 0);
	}

	if (ret)
		dev_dbg(nor->dev, "error %d on Write Disable\n", ret);

	return ret;
}

/**
 * spi_nor_read_id() - Read the JEDEC ID.
 * @nor:	pointer to 'struct spi_nor'.
 * @naddr:	number of address bytes to send. Can be zero if the operation
 *		does not need to send an address.
 * @ndummy:	number of dummy bytes to send after an opcode or address. Can
 *		be zero if the operation does not require dummy bytes.
 * @id:		pointer to a DMA-able buffer where the value of the JEDEC ID
 *		will be written.
 * @proto:	the SPI protocol for register operation.
 *
 * Return: 0 on success, -errno otherwise.
 */
int spi_nor_read_id(struct spi_nor *nor, u8 naddr, u8 ndummy, u8 *id,
		    enum spi_nor_protocol proto)
{
	int ret;

	if (nor->spimem) {
		struct spi_mem_op op =
			SPI_NOR_READID_OP(naddr, ndummy, id, SPI_NOR_MAX_ID_LEN);

		spi_nor_spimem_setup_op(nor, &op, proto);
		ret = spi_mem_exec_op(nor->spimem, &op);
	} else {
		ret = nor->controller_ops->read_reg(nor, SPINOR_OP_RDID, id,
						    SPI_NOR_MAX_ID_LEN);
	}
	return ret;
}

/**
 * spi_nor_read_sr() - Read the Status Register.
 * @nor:	pointer to 'struct spi_nor'.
 * @sr:		pointer to a DMA-able buffer where the value of the
 *              Status Register will be written. Should be at least 2 bytes.
 *
 * Return: 0 on success, -errno otherwise.
 */
int spi_nor_read_sr(struct spi_nor *nor, u8 *sr)
{
	int ret;

	if (nor->spimem) {
		struct spi_mem_op op = SPI_NOR_RDSR_OP(sr);

		if (nor->reg_proto == SNOR_PROTO_8_8_8_DTR) {
			op.addr.nbytes = nor->params->rdsr_addr_nbytes;
			op.dummy.nbytes = nor->params->rdsr_dummy;
			/*
			 * We don't want to read only one byte in DTR mode. So,
			 * read 2 and then discard the second byte.
			 */
			op.data.nbytes = 2;
		}

		spi_nor_spimem_setup_op(nor, &op, nor->reg_proto);

		ret = spi_mem_exec_op(nor->spimem, &op);
	} else {
		ret = spi_nor_controller_ops_read_reg(nor, SPINOR_OP_RDSR, sr,
						      1);
	}

	if (ret)
		dev_dbg(nor->dev, "error %d reading SR\n", ret);

	return ret;
}

/**
 * spi_nor_read_cr() - Read the Configuration Register using the
 * SPINOR_OP_RDCR (35h) command.
 * @nor:	pointer to 'struct spi_nor'
 * @cr:		pointer to a DMA-able buffer where the value of the
 *              Configuration Register will be written.
 *
 * Return: 0 on success, -errno otherwise.
 */
int spi_nor_read_cr(struct spi_nor *nor, u8 *cr)
{
	int ret;

	if (nor->spimem) {
		struct spi_mem_op op = SPI_NOR_RDCR_OP(cr);

		spi_nor_spimem_setup_op(nor, &op, nor->reg_proto);

		ret = spi_mem_exec_op(nor->spimem, &op);
	} else {
		ret = spi_nor_controller_ops_read_reg(nor, SPINOR_OP_RDCR, cr,
						      1);
	}

	if (ret)
		dev_dbg(nor->dev, "error %d reading CR\n", ret);

	return ret;
}

/**
 * spi_nor_set_4byte_addr_mode_en4b_ex4b() - Enter/Exit 4-byte address mode
 *			using SPINOR_OP_EN4B/SPINOR_OP_EX4B. Typically used by
 *			Winbond and Macronix.
 * @nor:	pointer to 'struct spi_nor'.
 * @enable:	true to enter the 4-byte address mode, false to exit the 4-byte
 *		address mode.
 *
 * Return: 0 on success, -errno otherwise.
 */
int spi_nor_set_4byte_addr_mode_en4b_ex4b(struct spi_nor *nor, bool enable)
{
	int ret;

	if (nor->spimem) {
		struct spi_mem_op op = SPI_NOR_EN4B_EX4B_OP(enable);

		spi_nor_spimem_setup_op(nor, &op, nor->reg_proto);

		ret = spi_mem_exec_op(nor->spimem, &op);
	} else {
		ret = spi_nor_controller_ops_write_reg(nor,
						       enable ? SPINOR_OP_EN4B :
								SPINOR_OP_EX4B,
						       NULL, 0);
	}

	if (ret)
		dev_dbg(nor->dev, "error %d setting 4-byte mode\n", ret);

	return ret;
}

/**
 * spi_nor_set_4byte_addr_mode_wren_en4b_ex4b() - Set 4-byte address mode using
 * SPINOR_OP_WREN followed by SPINOR_OP_EN4B or SPINOR_OP_EX4B. Typically used
 * by ST and Micron flashes.
 * @nor:	pointer to 'struct spi_nor'.
 * @enable:	true to enter the 4-byte address mode, false to exit the 4-byte
 *		address mode.
 *
 * Return: 0 on success, -errno otherwise.
 */
int spi_nor_set_4byte_addr_mode_wren_en4b_ex4b(struct spi_nor *nor, bool enable)
{
	int ret;

	ret = spi_nor_write_enable(nor);
	if (ret)
		return ret;

	ret = spi_nor_set_4byte_addr_mode_en4b_ex4b(nor, enable);
	if (ret)
		return ret;

	return spi_nor_write_disable(nor);
}

/**
 * spi_nor_set_4byte_addr_mode_brwr() - Set 4-byte address mode using
 *			SPINOR_OP_BRWR. Typically used by Spansion flashes.
 * @nor:	pointer to 'struct spi_nor'.
 * @enable:	true to enter the 4-byte address mode, false to exit the 4-byte
 *		address mode.
 *
 * 8-bit volatile bank register used to define A[30:A24] bits. MSB (bit[7]) is
 * used to enable/disable 4-byte address mode. When MSB is set to ‘1’, 4-byte
 * address mode is active and A[30:24] bits are don’t care. Write instruction is
 * SPINOR_OP_BRWR(17h) with 1 byte of data.
 *
 * Return: 0 on success, -errno otherwise.
 */
int spi_nor_set_4byte_addr_mode_brwr(struct spi_nor *nor, bool enable)
{
	int ret;

	nor->bouncebuf[0] = enable << 7;

	if (nor->spimem) {
		struct spi_mem_op op = SPI_NOR_BRWR_OP(nor->bouncebuf);

		spi_nor_spimem_setup_op(nor, &op, nor->reg_proto);

		ret = spi_mem_exec_op(nor->spimem, &op);
	} else {
		ret = spi_nor_controller_ops_write_reg(nor, SPINOR_OP_BRWR,
						       nor->bouncebuf, 1);
	}

	if (ret)
		dev_dbg(nor->dev, "error %d setting 4-byte mode\n", ret);

	return ret;
}

/**
 * spi_nor_sr_ready() - Query the Status Register to see if the flash is ready
 * for new commands.
 * @nor:	pointer to 'struct spi_nor'.
 *
 * Return: 1 if ready, 0 if not ready, -errno on errors.
 */
int spi_nor_sr_ready(struct spi_nor *nor)
{
	int ret;

	ret = spi_nor_read_sr(nor, nor->bouncebuf);
	if (ret)
		return ret;

	return !(nor->bouncebuf[0] & SR_WIP);
}

/**
 * spi_nor_use_parallel_locking() - Checks if RWW locking scheme shall be used
 * @nor:	pointer to 'struct spi_nor'.
 *
 * Return: true if parallel locking is enabled, false otherwise.
 */
static bool spi_nor_use_parallel_locking(struct spi_nor *nor)
{
	return nor->flags & SNOR_F_RWW;
}

/* Locking helpers for status read operations */
static int spi_nor_rww_start_rdst(struct spi_nor *nor)
{
	struct spi_nor_rww *rww = &nor->rww;
	int ret = -EAGAIN;

	mutex_lock(&nor->lock);

	if (rww->ongoing_io || rww->ongoing_rd)
		goto busy;

	rww->ongoing_io = true;
	rww->ongoing_rd = true;
	ret = 0;

busy:
	mutex_unlock(&nor->lock);
	return ret;
}

static void spi_nor_rww_end_rdst(struct spi_nor *nor)
{
	struct spi_nor_rww *rww = &nor->rww;

	mutex_lock(&nor->lock);

	rww->ongoing_io = false;
	rww->ongoing_rd = false;

	mutex_unlock(&nor->lock);
}

static int spi_nor_lock_rdst(struct spi_nor *nor)
{
	if (spi_nor_use_parallel_locking(nor))
		return spi_nor_rww_start_rdst(nor);

	return 0;
}

static void spi_nor_unlock_rdst(struct spi_nor *nor)
{
	if (spi_nor_use_parallel_locking(nor)) {
		spi_nor_rww_end_rdst(nor);
		wake_up(&nor->rww.wait);
	}
}

/**
 * spi_nor_ready() - Query the flash to see if it is ready for new commands.
 * @nor:	pointer to 'struct spi_nor'.
 *
 * Return: 1 if ready, 0 if not ready, -errno on errors.
 */
static int spi_nor_ready(struct spi_nor *nor)
{
	int ret;

	ret = spi_nor_lock_rdst(nor);
	if (ret)
		return 0;

	/* Flashes might override the standard routine. */
	if (nor->params->ready)
		ret = nor->params->ready(nor);
	else
		ret = spi_nor_sr_ready(nor);

	spi_nor_unlock_rdst(nor);

	return ret;
}

/**
 * spi_nor_wait_till_ready_with_timeout() - Service routine to read the
 * Status Register until ready, or timeout occurs.
 * @nor:		pointer to "struct spi_nor".
 * @timeout_jiffies:	jiffies to wait until timeout.
 *
 * Return: 0 on success, -errno otherwise.
 */
static int spi_nor_wait_till_ready_with_timeout(struct spi_nor *nor,
						unsigned long timeout_jiffies)
{
	unsigned long deadline;
	int timeout = 0, ret;

	deadline = jiffies + timeout_jiffies;

	while (!timeout) {
		if (time_after_eq(jiffies, deadline))
			timeout = 1;

		ret = spi_nor_ready(nor);
		if (ret < 0)
			return ret;
		if (ret)
			return 0;

		cond_resched();
	}

	dev_dbg(nor->dev, "flash operation timed out\n");

	return -ETIMEDOUT;
}

/**
 * spi_nor_wait_till_ready() - Wait for a predefined amount of time for the
 * flash to be ready, or timeout occurs.
 * @nor:	pointer to "struct spi_nor".
 *
 * Return: 0 on success, -errno otherwise.
 */
int spi_nor_wait_till_ready(struct spi_nor *nor)
{
	return spi_nor_wait_till_ready_with_timeout(nor,
						    DEFAULT_READY_WAIT_JIFFIES);
}

/**
 * spi_nor_global_block_unlock() - Unlock Global Block Protection.
 * @nor:	pointer to 'struct spi_nor'.
 *
 * Return: 0 on success, -errno otherwise.
 */
int spi_nor_global_block_unlock(struct spi_nor *nor)
{
	int ret;

	ret = spi_nor_write_enable(nor);
	if (ret)
		return ret;

	if (nor->spimem) {
		struct spi_mem_op op = SPI_NOR_GBULK_OP;

		spi_nor_spimem_setup_op(nor, &op, nor->reg_proto);

		ret = spi_mem_exec_op(nor->spimem, &op);
	} else {
		ret = spi_nor_controller_ops_write_reg(nor, SPINOR_OP_GBULK,
						       NULL, 0);
	}

	if (ret) {
		dev_dbg(nor->dev, "error %d on Global Block Unlock\n", ret);
		return ret;
	}

	return spi_nor_wait_till_ready(nor);
}

/**
 * spi_nor_write_sr() - Write the Status Register.
 * @nor:	pointer to 'struct spi_nor'.
 * @sr:		pointer to DMA-able buffer to write to the Status Register.
 * @len:	number of bytes to write to the Status Register.
 *
 * Return: 0 on success, -errno otherwise.
 */
int spi_nor_write_sr(struct spi_nor *nor, const u8 *sr, size_t len)
{
	int ret;

	ret = spi_nor_write_enable(nor);
	if (ret)
		return ret;

	if (nor->spimem) {
		struct spi_mem_op op = SPI_NOR_WRSR_OP(sr, len);

		spi_nor_spimem_setup_op(nor, &op, nor->reg_proto);

		ret = spi_mem_exec_op(nor->spimem, &op);
	} else {
		ret = spi_nor_controller_ops_write_reg(nor, SPINOR_OP_WRSR, sr,
						       len);
	}

	if (ret) {
		dev_dbg(nor->dev, "error %d writing SR\n", ret);
		return ret;
	}

	return spi_nor_wait_till_ready(nor);
}

/**
 * spi_nor_write_sr1_and_check() - Write one byte to the Status Register 1 and
 * ensure that the byte written match the received value.
 * @nor:	pointer to a 'struct spi_nor'.
 * @sr1:	byte value to be written to the Status Register.
 *
 * Return: 0 on success, -errno otherwise.
 */
static int spi_nor_write_sr1_and_check(struct spi_nor *nor, u8 sr1)
{
	int ret;

	nor->bouncebuf[0] = sr1;

	ret = spi_nor_write_sr(nor, nor->bouncebuf, 1);
	if (ret)
		return ret;

	ret = spi_nor_read_sr(nor, nor->bouncebuf);
	if (ret)
		return ret;

	if (nor->bouncebuf[0] != sr1) {
		dev_dbg(nor->dev, "SR1: read back test failed\n");
		return -EIO;
	}

	return 0;
}

/**
 * spi_nor_write_16bit_sr_and_check() - Write the Status Register 1 and the
 * Status Register 2 in one shot. Ensure that the byte written in the Status
 * Register 1 match the received value, and that the 16-bit Write did not
 * affect what was already in the Status Register 2.
 * @nor:	pointer to a 'struct spi_nor'.
 * @sr1:	byte value to be written to the Status Register 1.
 *
 * Return: 0 on success, -errno otherwise.
 */
static int spi_nor_write_16bit_sr_and_check(struct spi_nor *nor, u8 sr1)
{
	int ret;
	u8 *sr_cr = nor->bouncebuf;
	u8 cr_written;

	/* Make sure we don't overwrite the contents of Status Register 2. */
	if (!(nor->flags & SNOR_F_NO_READ_CR)) {
		ret = spi_nor_read_cr(nor, &sr_cr[1]);
		if (ret)
			return ret;
	} else if (spi_nor_get_protocol_width(nor->read_proto) == 4 &&
		   spi_nor_get_protocol_width(nor->write_proto) == 4 &&
		   nor->params->quad_enable) {
		/*
		 * If the Status Register 2 Read command (35h) is not
		 * supported, we should at least be sure we don't
		 * change the value of the SR2 Quad Enable bit.
		 *
		 * When the Quad Enable method is set and the buswidth is 4, we
		 * can safely assume that the value of the QE bit is one, as a
		 * consequence of the nor->params->quad_enable() call.
		 *
		 * According to the JESD216 revB standard, BFPT DWORDS[15],
		 * bits 22:20, the 16-bit Write Status (01h) command is
		 * available just for the cases in which the QE bit is
		 * described in SR2 at BIT(1).
		 */
		sr_cr[1] = SR2_QUAD_EN_BIT1;
	} else {
		sr_cr[1] = 0;
	}

	sr_cr[0] = sr1;

	ret = spi_nor_write_sr(nor, sr_cr, 2);
	if (ret)
		return ret;

	ret = spi_nor_read_sr(nor, sr_cr);
	if (ret)
		return ret;

	if (sr1 != sr_cr[0]) {
		dev_dbg(nor->dev, "SR: Read back test failed\n");
		return -EIO;
	}

	if (nor->flags & SNOR_F_NO_READ_CR)
		return 0;

	cr_written = sr_cr[1];

	ret = spi_nor_read_cr(nor, &sr_cr[1]);
	if (ret)
		return ret;

	if (cr_written != sr_cr[1]) {
		dev_dbg(nor->dev, "CR: read back test failed\n");
		return -EIO;
	}

	return 0;
}

/**
 * spi_nor_write_16bit_cr_and_check() - Write the Status Register 1 and the
 * Configuration Register in one shot. Ensure that the byte written in the
 * Configuration Register match the received value, and that the 16-bit Write
 * did not affect what was already in the Status Register 1.
 * @nor:	pointer to a 'struct spi_nor'.
 * @cr:		byte value to be written to the Configuration Register.
 *
 * Return: 0 on success, -errno otherwise.
 */
int spi_nor_write_16bit_cr_and_check(struct spi_nor *nor, u8 cr)
{
	int ret;
	u8 *sr_cr = nor->bouncebuf;
	u8 sr_written;

	/* Keep the current value of the Status Register 1. */
	ret = spi_nor_read_sr(nor, sr_cr);
	if (ret)
		return ret;

	sr_cr[1] = cr;

	ret = spi_nor_write_sr(nor, sr_cr, 2);
	if (ret)
		return ret;

	sr_written = sr_cr[0];

	ret = spi_nor_read_sr(nor, sr_cr);
	if (ret)
		return ret;

	if (sr_written != sr_cr[0]) {
		dev_dbg(nor->dev, "SR: Read back test failed\n");
		return -EIO;
	}

	if (nor->flags & SNOR_F_NO_READ_CR)
		return 0;

	ret = spi_nor_read_cr(nor, &sr_cr[1]);
	if (ret)
		return ret;

	if (cr != sr_cr[1]) {
		dev_dbg(nor->dev, "CR: read back test failed\n");
		return -EIO;
	}

	return 0;
}

/**
 * spi_nor_write_sr_and_check() - Write the Status Register 1 and ensure that
 * the byte written match the received value without affecting other bits in the
 * Status Register 1 and 2.
 * @nor:	pointer to a 'struct spi_nor'.
 * @sr1:	byte value to be written to the Status Register.
 *
 * Return: 0 on success, -errno otherwise.
 */
int spi_nor_write_sr_and_check(struct spi_nor *nor, u8 sr1)
{
	if (nor->flags & SNOR_F_HAS_16BIT_SR)
		return spi_nor_write_16bit_sr_and_check(nor, sr1);

	return spi_nor_write_sr1_and_check(nor, sr1);
}

/**
 * spi_nor_write_sr2() - Write the Status Register 2 using the
 * SPINOR_OP_WRSR2 (3eh) command.
 * @nor:	pointer to 'struct spi_nor'.
 * @sr2:	pointer to DMA-able buffer to write to the Status Register 2.
 *
 * Return: 0 on success, -errno otherwise.
 */
static int spi_nor_write_sr2(struct spi_nor *nor, const u8 *sr2)
{
	int ret;

	ret = spi_nor_write_enable(nor);
	if (ret)
		return ret;

	if (nor->spimem) {
		struct spi_mem_op op = SPI_NOR_WRSR2_OP(sr2);

		spi_nor_spimem_setup_op(nor, &op, nor->reg_proto);

		ret = spi_mem_exec_op(nor->spimem, &op);
	} else {
		ret = spi_nor_controller_ops_write_reg(nor, SPINOR_OP_WRSR2,
						       sr2, 1);
	}

	if (ret) {
		dev_dbg(nor->dev, "error %d writing SR2\n", ret);
		return ret;
	}

	return spi_nor_wait_till_ready(nor);
}

/**
 * spi_nor_read_sr2() - Read the Status Register 2 using the
 * SPINOR_OP_RDSR2 (3fh) command.
 * @nor:	pointer to 'struct spi_nor'.
 * @sr2:	pointer to DMA-able buffer where the value of the
 *		Status Register 2 will be written.
 *
 * Return: 0 on success, -errno otherwise.
 */
static int spi_nor_read_sr2(struct spi_nor *nor, u8 *sr2)
{
	int ret;

	if (nor->spimem) {
		struct spi_mem_op op = SPI_NOR_RDSR2_OP(sr2);

		spi_nor_spimem_setup_op(nor, &op, nor->reg_proto);

		ret = spi_mem_exec_op(nor->spimem, &op);
	} else {
		ret = spi_nor_controller_ops_read_reg(nor, SPINOR_OP_RDSR2, sr2,
						      1);
	}

	if (ret)
		dev_dbg(nor->dev, "error %d reading SR2\n", ret);

	return ret;
}

/**
 * spi_nor_erase_die() - Erase the entire die.
 * @nor:	pointer to 'struct spi_nor'.
 * @addr:	address of the die.
 * @die_size:	size of the die.
 *
 * Return: 0 on success, -errno otherwise.
 */
static int spi_nor_erase_die(struct spi_nor *nor, loff_t addr, size_t die_size)
{
	bool multi_die = nor->mtd.size != die_size;
	int ret;

	dev_dbg(nor->dev, " %lldKiB\n", (long long)(die_size >> 10));

	if (nor->spimem) {
		struct spi_mem_op op =
			SPI_NOR_DIE_ERASE_OP(nor->params->die_erase_opcode,
					     nor->addr_nbytes, addr, multi_die);

		spi_nor_spimem_setup_op(nor, &op, nor->reg_proto);

		ret = spi_mem_exec_op(nor->spimem, &op);
	} else {
		if (multi_die)
			return -EOPNOTSUPP;

		ret = spi_nor_controller_ops_write_reg(nor,
						       SPINOR_OP_CHIP_ERASE,
						       NULL, 0);
	}

	if (ret)
		dev_dbg(nor->dev, "error %d erasing chip\n", ret);

	return ret;
}

static u8 spi_nor_convert_opcode(u8 opcode, const u8 table[][2], size_t size)
{
	size_t i;

	for (i = 0; i < size; i++)
		if (table[i][0] == opcode)
			return table[i][1];

	/* No conversion found, keep input op code. */
	return opcode;
}

u8 spi_nor_convert_3to4_read(u8 opcode)
{
	static const u8 spi_nor_3to4_read[][2] = {
		{ SPINOR_OP_READ,	SPINOR_OP_READ_4B },
		{ SPINOR_OP_READ_FAST,	SPINOR_OP_READ_FAST_4B },
		{ SPINOR_OP_READ_1_1_2,	SPINOR_OP_READ_1_1_2_4B },
		{ SPINOR_OP_READ_1_2_2,	SPINOR_OP_READ_1_2_2_4B },
		{ SPINOR_OP_READ_1_1_4,	SPINOR_OP_READ_1_1_4_4B },
		{ SPINOR_OP_READ_1_4_4,	SPINOR_OP_READ_1_4_4_4B },
		{ SPINOR_OP_READ_1_1_8,	SPINOR_OP_READ_1_1_8_4B },
		{ SPINOR_OP_READ_1_8_8,	SPINOR_OP_READ_1_8_8_4B },

		{ SPINOR_OP_READ_1_1_1_DTR,	SPINOR_OP_READ_1_1_1_DTR_4B },
		{ SPINOR_OP_READ_1_2_2_DTR,	SPINOR_OP_READ_1_2_2_DTR_4B },
		{ SPINOR_OP_READ_1_4_4_DTR,	SPINOR_OP_READ_1_4_4_DTR_4B },
	};

	return spi_nor_convert_opcode(opcode, spi_nor_3to4_read,
				      ARRAY_SIZE(spi_nor_3to4_read));
}

static u8 spi_nor_convert_3to4_program(u8 opcode)
{
	static const u8 spi_nor_3to4_program[][2] = {
		{ SPINOR_OP_PP,		SPINOR_OP_PP_4B },
		{ SPINOR_OP_PP_1_1_4,	SPINOR_OP_PP_1_1_4_4B },
		{ SPINOR_OP_PP_1_4_4,	SPINOR_OP_PP_1_4_4_4B },
		{ SPINOR_OP_PP_1_1_8,	SPINOR_OP_PP_1_1_8_4B },
		{ SPINOR_OP_PP_1_8_8,	SPINOR_OP_PP_1_8_8_4B },
	};

	return spi_nor_convert_opcode(opcode, spi_nor_3to4_program,
				      ARRAY_SIZE(spi_nor_3to4_program));
}

static u8 spi_nor_convert_3to4_erase(u8 opcode)
{
	static const u8 spi_nor_3to4_erase[][2] = {
		{ SPINOR_OP_BE_4K,	SPINOR_OP_BE_4K_4B },
		{ SPINOR_OP_BE_32K,	SPINOR_OP_BE_32K_4B },
		{ SPINOR_OP_SE,		SPINOR_OP_SE_4B },
	};

	return spi_nor_convert_opcode(opcode, spi_nor_3to4_erase,
				      ARRAY_SIZE(spi_nor_3to4_erase));
}

static bool spi_nor_has_uniform_erase(const struct spi_nor *nor)
{
	return !!nor->params->erase_map.uniform_region.erase_mask;
}

static void spi_nor_set_4byte_opcodes(struct spi_nor *nor)
{
	nor->read_opcode = spi_nor_convert_3to4_read(nor->read_opcode);
	nor->program_opcode = spi_nor_convert_3to4_program(nor->program_opcode);
	nor->erase_opcode = spi_nor_convert_3to4_erase(nor->erase_opcode);

	if (!spi_nor_has_uniform_erase(nor)) {
		struct spi_nor_erase_map *map = &nor->params->erase_map;
		struct spi_nor_erase_type *erase;
		int i;

		for (i = 0; i < SNOR_ERASE_TYPE_MAX; i++) {
			erase = &map->erase_type[i];
			erase->opcode =
				spi_nor_convert_3to4_erase(erase->opcode);
		}
	}
}

static int spi_nor_prep(struct spi_nor *nor)
{
	int ret = 0;

	if (nor->controller_ops && nor->controller_ops->prepare)
		ret = nor->controller_ops->prepare(nor);

	return ret;
}

static void spi_nor_unprep(struct spi_nor *nor)
{
	if (nor->controller_ops && nor->controller_ops->unprepare)
		nor->controller_ops->unprepare(nor);
}

static void spi_nor_offset_to_banks(u64 bank_size, loff_t start, size_t len,
				    u8 *first, u8 *last)
{
	/* This is currently safe, the number of banks being very small */
	*first = DIV_ROUND_DOWN_ULL(start, bank_size);
	*last = DIV_ROUND_DOWN_ULL(start + len - 1, bank_size);
}

/* Generic helpers for internal locking and serialization */
static bool spi_nor_rww_start_io(struct spi_nor *nor)
{
	struct spi_nor_rww *rww = &nor->rww;
	bool start = false;

	mutex_lock(&nor->lock);

	if (rww->ongoing_io)
		goto busy;

	rww->ongoing_io = true;
	start = true;

busy:
	mutex_unlock(&nor->lock);
	return start;
}

static void spi_nor_rww_end_io(struct spi_nor *nor)
{
	mutex_lock(&nor->lock);
	nor->rww.ongoing_io = false;
	mutex_unlock(&nor->lock);
}

static int spi_nor_lock_device(struct spi_nor *nor)
{
	if (!spi_nor_use_parallel_locking(nor))
		return 0;

	return wait_event_killable(nor->rww.wait, spi_nor_rww_start_io(nor));
}

static void spi_nor_unlock_device(struct spi_nor *nor)
{
	if (spi_nor_use_parallel_locking(nor)) {
		spi_nor_rww_end_io(nor);
		wake_up(&nor->rww.wait);
	}
}

/* Generic helpers for internal locking and serialization */
static bool spi_nor_rww_start_exclusive(struct spi_nor *nor)
{
	struct spi_nor_rww *rww = &nor->rww;
	bool start = false;

	mutex_lock(&nor->lock);

	if (rww->ongoing_io || rww->ongoing_rd || rww->ongoing_pe)
		goto busy;

	rww->ongoing_io = true;
	rww->ongoing_rd = true;
	rww->ongoing_pe = true;
	start = true;

busy:
	mutex_unlock(&nor->lock);
	return start;
}

static void spi_nor_rww_end_exclusive(struct spi_nor *nor)
{
	struct spi_nor_rww *rww = &nor->rww;

	mutex_lock(&nor->lock);
	rww->ongoing_io = false;
	rww->ongoing_rd = false;
	rww->ongoing_pe = false;
	mutex_unlock(&nor->lock);
}

int spi_nor_prep_and_lock(struct spi_nor *nor)
{
	int ret;

	ret = spi_nor_prep(nor);
	if (ret)
		return ret;

	if (!spi_nor_use_parallel_locking(nor))
		mutex_lock(&nor->lock);
	else
		ret = wait_event_killable(nor->rww.wait,
					  spi_nor_rww_start_exclusive(nor));

	return ret;
}

void spi_nor_unlock_and_unprep(struct spi_nor *nor)
{
	if (!spi_nor_use_parallel_locking(nor)) {
		mutex_unlock(&nor->lock);
	} else {
		spi_nor_rww_end_exclusive(nor);
		wake_up(&nor->rww.wait);
	}

	spi_nor_unprep(nor);
}

/* Internal locking helpers for program and erase operations */
static bool spi_nor_rww_start_pe(struct spi_nor *nor, loff_t start, size_t len)
{
	struct spi_nor_rww *rww = &nor->rww;
	unsigned int used_banks = 0;
	bool started = false;
	u8 first, last;
	int bank;

	mutex_lock(&nor->lock);

	if (rww->ongoing_io || rww->ongoing_rd || rww->ongoing_pe)
		goto busy;

	spi_nor_offset_to_banks(nor->params->bank_size, start, len, &first, &last);
	for (bank = first; bank <= last; bank++) {
		if (rww->used_banks & BIT(bank))
			goto busy;

		used_banks |= BIT(bank);
	}

	rww->used_banks |= used_banks;
	rww->ongoing_pe = true;
	started = true;

busy:
	mutex_unlock(&nor->lock);
	return started;
}

static void spi_nor_rww_end_pe(struct spi_nor *nor, loff_t start, size_t len)
{
	struct spi_nor_rww *rww = &nor->rww;
	u8 first, last;
	int bank;

	mutex_lock(&nor->lock);

	spi_nor_offset_to_banks(nor->params->bank_size, start, len, &first, &last);
	for (bank = first; bank <= last; bank++)
		rww->used_banks &= ~BIT(bank);

	rww->ongoing_pe = false;

	mutex_unlock(&nor->lock);
}

static int spi_nor_prep_and_lock_pe(struct spi_nor *nor, loff_t start, size_t len)
{
	int ret;

	ret = spi_nor_prep(nor);
	if (ret)
		return ret;

	if (!spi_nor_use_parallel_locking(nor))
		mutex_lock(&nor->lock);
	else
		ret = wait_event_killable(nor->rww.wait,
					  spi_nor_rww_start_pe(nor, start, len));

	return ret;
}

static void spi_nor_unlock_and_unprep_pe(struct spi_nor *nor, loff_t start, size_t len)
{
	if (!spi_nor_use_parallel_locking(nor)) {
		mutex_unlock(&nor->lock);
	} else {
		spi_nor_rww_end_pe(nor, start, len);
		wake_up(&nor->rww.wait);
	}

	spi_nor_unprep(nor);
}

/* Internal locking helpers for read operations */
static bool spi_nor_rww_start_rd(struct spi_nor *nor, loff_t start, size_t len)
{
	struct spi_nor_rww *rww = &nor->rww;
	unsigned int used_banks = 0;
	bool started = false;
	u8 first, last;
	int bank;

	mutex_lock(&nor->lock);

	if (rww->ongoing_io || rww->ongoing_rd)
		goto busy;

	spi_nor_offset_to_banks(nor->params->bank_size, start, len, &first, &last);
	for (bank = first; bank <= last; bank++) {
		if (rww->used_banks & BIT(bank))
			goto busy;

		used_banks |= BIT(bank);
	}

	rww->used_banks |= used_banks;
	rww->ongoing_io = true;
	rww->ongoing_rd = true;
	started = true;

busy:
	mutex_unlock(&nor->lock);
	return started;
}

static void spi_nor_rww_end_rd(struct spi_nor *nor, loff_t start, size_t len)
{
	struct spi_nor_rww *rww = &nor->rww;
	u8 first, last;
	int bank;

	mutex_lock(&nor->lock);

	spi_nor_offset_to_banks(nor->params->bank_size, start, len, &first, &last);
	for (bank = first; bank <= last; bank++)
		nor->rww.used_banks &= ~BIT(bank);

	rww->ongoing_io = false;
	rww->ongoing_rd = false;

	mutex_unlock(&nor->lock);
}

static int spi_nor_prep_and_lock_rd(struct spi_nor *nor, loff_t start, size_t len)
{
	int ret;

	ret = spi_nor_prep(nor);
	if (ret)
		return ret;

	if (!spi_nor_use_parallel_locking(nor))
		mutex_lock(&nor->lock);
	else
		ret = wait_event_killable(nor->rww.wait,
					  spi_nor_rww_start_rd(nor, start, len));

	return ret;
}

static void spi_nor_unlock_and_unprep_rd(struct spi_nor *nor, loff_t start, size_t len)
{
	if (!spi_nor_use_parallel_locking(nor)) {
		mutex_unlock(&nor->lock);
	} else {
		spi_nor_rww_end_rd(nor, start, len);
		wake_up(&nor->rww.wait);
	}

	spi_nor_unprep(nor);
}

static u32 spi_nor_convert_addr(struct spi_nor *nor, loff_t addr)
{
	if (!nor->params->convert_addr)
		return addr;

	return nor->params->convert_addr(nor, addr);
}

/*
 * Initiate the erasure of a single sector
 */
int spi_nor_erase_sector(struct spi_nor *nor, u32 addr)
{
	int i;

	addr = spi_nor_convert_addr(nor, addr);

	if (nor->spimem) {
		struct spi_mem_op op =
			SPI_NOR_SECTOR_ERASE_OP(nor->erase_opcode,
						nor->addr_nbytes, addr);

		spi_nor_spimem_setup_op(nor, &op, nor->reg_proto);

		return spi_mem_exec_op(nor->spimem, &op);
	} else if (nor->controller_ops->erase) {
		return spi_nor_controller_ops_erase(nor, addr);
	}

	/*
	 * Default implementation, if driver doesn't have a specialized HW
	 * control
	 */
	for (i = nor->addr_nbytes - 1; i >= 0; i--) {
		nor->bouncebuf[i] = addr & 0xff;
		addr >>= 8;
	}

	return spi_nor_controller_ops_write_reg(nor, nor->erase_opcode,
						nor->bouncebuf, nor->addr_nbytes);
}

/**
 * spi_nor_div_by_erase_size() - calculate remainder and update new dividend
 * @erase:	pointer to a structure that describes a SPI NOR erase type
 * @dividend:	dividend value
 * @remainder:	pointer to u32 remainder (will be updated)
 *
 * Return: the result of the division
 */
static u64 spi_nor_div_by_erase_size(const struct spi_nor_erase_type *erase,
				     u64 dividend, u32 *remainder)
{
	/* JEDEC JESD216B Standard imposes erase sizes to be power of 2. */
	*remainder = (u32)dividend & erase->size_mask;
	return dividend >> erase->size_shift;
}

/**
 * spi_nor_find_best_erase_type() - find the best erase type for the given
 *				    offset in the serial flash memory and the
 *				    number of bytes to erase. The region in
 *				    which the address fits is expected to be
 *				    provided.
 * @map:	the erase map of the SPI NOR
 * @region:	pointer to a structure that describes a SPI NOR erase region
 * @addr:	offset in the serial flash memory
 * @len:	number of bytes to erase
 *
 * Return: a pointer to the best fitted erase type, NULL otherwise.
 */
static const struct spi_nor_erase_type *
spi_nor_find_best_erase_type(const struct spi_nor_erase_map *map,
			     const struct spi_nor_erase_region *region,
			     u64 addr, u32 len)
{
	const struct spi_nor_erase_type *erase;
	u32 rem;
	int i;

	/*
	 * Erase types are ordered by size, with the smallest erase type at
	 * index 0.
	 */
	for (i = SNOR_ERASE_TYPE_MAX - 1; i >= 0; i--) {
		/* Does the erase region support the tested erase type? */
		if (!(region->erase_mask & BIT(i)))
			continue;

		erase = &map->erase_type[i];
		if (!erase->size)
			continue;

		/* Alignment is not mandatory for overlaid regions */
		if (region->overlaid && region->size <= len)
			return erase;

		/* Don't erase more than what the user has asked for. */
		if (erase->size > len)
			continue;

		spi_nor_div_by_erase_size(erase, addr, &rem);
		if (!rem)
			return erase;
	}

	return NULL;
}

/**
 * spi_nor_init_erase_cmd() - initialize an erase command
 * @region:	pointer to a structure that describes a SPI NOR erase region
 * @erase:	pointer to a structure that describes a SPI NOR erase type
 *
 * Return: the pointer to the allocated erase command, ERR_PTR(-errno)
 *	   otherwise.
 */
static struct spi_nor_erase_command *
spi_nor_init_erase_cmd(const struct spi_nor_erase_region *region,
		       const struct spi_nor_erase_type *erase)
{
	struct spi_nor_erase_command *cmd;

	cmd = kmalloc(sizeof(*cmd), GFP_KERNEL);
	if (!cmd)
		return ERR_PTR(-ENOMEM);

	INIT_LIST_HEAD(&cmd->list);
	cmd->opcode = erase->opcode;
	cmd->count = 1;

	if (region->overlaid)
		cmd->size = region->size;
	else
		cmd->size = erase->size;

	return cmd;
}

/**
 * spi_nor_destroy_erase_cmd_list() - destroy erase command list
 * @erase_list:	list of erase commands
 */
static void spi_nor_destroy_erase_cmd_list(struct list_head *erase_list)
{
	struct spi_nor_erase_command *cmd, *next;

	list_for_each_entry_safe(cmd, next, erase_list, list) {
		list_del(&cmd->list);
		kfree(cmd);
	}
}

/**
 * spi_nor_init_erase_cmd_list() - initialize erase command list
 * @nor:	pointer to a 'struct spi_nor'
 * @erase_list:	list of erase commands to be executed once we validate that the
 *		erase can be performed
 * @addr:	offset in the serial flash memory
 * @len:	number of bytes to erase
 *
 * Builds the list of best fitted erase commands and verifies if the erase can
 * be performed.
 *
 * Return: 0 on success, -errno otherwise.
 */
static int spi_nor_init_erase_cmd_list(struct spi_nor *nor,
				       struct list_head *erase_list,
				       u64 addr, u32 len)
{
	const struct spi_nor_erase_map *map = &nor->params->erase_map;
	const struct spi_nor_erase_type *erase, *prev_erase = NULL;
	struct spi_nor_erase_region *region;
	struct spi_nor_erase_command *cmd = NULL;
	u64 region_end;
	unsigned int i;
	int ret = -EINVAL;

	for (i = 0; i < map->n_regions && len; i++) {
		region = &map->regions[i];
		region_end = region->offset + region->size;

		while (len && addr >= region->offset && addr < region_end) {
			erase = spi_nor_find_best_erase_type(map, region, addr,
							     len);
			if (!erase)
				goto destroy_erase_cmd_list;

			if (prev_erase != erase || erase->size != cmd->size ||
			    region->overlaid) {
				cmd = spi_nor_init_erase_cmd(region, erase);
				if (IS_ERR(cmd)) {
					ret = PTR_ERR(cmd);
					goto destroy_erase_cmd_list;
				}

				list_add_tail(&cmd->list, erase_list);
			} else {
				cmd->count++;
			}

			len -= cmd->size;
			addr += cmd->size;
			prev_erase = erase;
		}
	}

	return 0;

destroy_erase_cmd_list:
	spi_nor_destroy_erase_cmd_list(erase_list);
	return ret;
}

/**
 * spi_nor_erase_multi_sectors() - perform a non-uniform erase
 * @nor:	pointer to a 'struct spi_nor'
 * @addr:	offset in the serial flash memory
 * @len:	number of bytes to erase
 *
 * Build a list of best fitted erase commands and execute it once we validate
 * that the erase can be performed.
 *
 * Return: 0 on success, -errno otherwise.
 */
static int spi_nor_erase_multi_sectors(struct spi_nor *nor, u64 addr, u32 len)
{
	LIST_HEAD(erase_list);
	struct spi_nor_erase_command *cmd, *next;
	int ret;

	ret = spi_nor_init_erase_cmd_list(nor, &erase_list, addr, len);
	if (ret)
		return ret;

	list_for_each_entry_safe(cmd, next, &erase_list, list) {
		nor->erase_opcode = cmd->opcode;
		while (cmd->count) {
			dev_vdbg(nor->dev, "erase_cmd->size = 0x%08x, erase_cmd->opcode = 0x%02x, erase_cmd->count = %u\n",
				 cmd->size, cmd->opcode, cmd->count);

			ret = spi_nor_lock_device(nor);
			if (ret)
				goto destroy_erase_cmd_list;

			ret = spi_nor_write_enable(nor);
			if (ret) {
				spi_nor_unlock_device(nor);
				goto destroy_erase_cmd_list;
			}

			ret = spi_nor_erase_sector(nor, addr);
			spi_nor_unlock_device(nor);
			if (ret)
				goto destroy_erase_cmd_list;

			ret = spi_nor_wait_till_ready(nor);
			if (ret)
				goto destroy_erase_cmd_list;

			addr += cmd->size;
			cmd->count--;
		}
		list_del(&cmd->list);
		kfree(cmd);
	}

	return 0;

destroy_erase_cmd_list:
	spi_nor_destroy_erase_cmd_list(&erase_list);
	return ret;
}

static int spi_nor_erase_dice(struct spi_nor *nor, loff_t addr,
			      size_t len, size_t die_size)
{
	unsigned long timeout;
	int ret;

	/*
	 * Scale the timeout linearly with the size of the flash, with
	 * a minimum calibrated to an old 2MB flash. We could try to
	 * pull these from CFI/SFDP, but these values should be good
	 * enough for now.
	 */
	timeout = max(CHIP_ERASE_2MB_READY_WAIT_JIFFIES,
		      CHIP_ERASE_2MB_READY_WAIT_JIFFIES *
		      (unsigned long)(nor->mtd.size / SZ_2M));

	do {
		ret = spi_nor_lock_device(nor);
		if (ret)
			return ret;

		ret = spi_nor_write_enable(nor);
		if (ret) {
			spi_nor_unlock_device(nor);
			return ret;
		}

		ret = spi_nor_erase_die(nor, addr, die_size);

		spi_nor_unlock_device(nor);
		if (ret)
			return ret;

		ret = spi_nor_wait_till_ready_with_timeout(nor, timeout);
		if (ret)
			return ret;

		addr += die_size;
		len -= die_size;

	} while (len);

	return 0;
}

/*
 * Erase an address range on the nor chip.  The address range may extend
 * one or more erase sectors. Return an error if there is a problem erasing.
 */
static int spi_nor_erase(struct mtd_info *mtd, struct erase_info *instr)
{
	struct spi_nor *nor = mtd_to_spi_nor(mtd);
	u8 n_dice = nor->params->n_dice;
	bool multi_die_erase = false;
	u32 addr, len, rem;
	size_t die_size;
	int ret;

	dev_dbg(nor->dev, "at 0x%llx, len %lld\n", (long long)instr->addr,
			(long long)instr->len);

	if (spi_nor_has_uniform_erase(nor)) {
		div_u64_rem(instr->len, mtd->erasesize, &rem);
		if (rem)
			return -EINVAL;
	}

	addr = instr->addr;
	len = instr->len;

	if (n_dice) {
		die_size = div_u64(mtd->size, n_dice);
		if (!(len & (die_size - 1)) && !(addr & (die_size - 1)))
			multi_die_erase = true;
	} else {
		die_size = mtd->size;
	}

	ret = spi_nor_prep_and_lock_pe(nor, instr->addr, instr->len);
	if (ret)
		return ret;

	/* chip (die) erase? */
	if ((len == mtd->size && !(nor->flags & SNOR_F_NO_OP_CHIP_ERASE)) ||
	    multi_die_erase) {
		ret = spi_nor_erase_dice(nor, addr, len, die_size);
		if (ret)
			goto erase_err;

	/* REVISIT in some cases we could speed up erasing large regions
	 * by using SPINOR_OP_SE instead of SPINOR_OP_BE_4K.  We may have set up
	 * to use "small sector erase", but that's not always optimal.
	 */

	/* "sector"-at-a-time erase */
	} else if (spi_nor_has_uniform_erase(nor)) {
		while (len) {
			ret = spi_nor_lock_device(nor);
			if (ret)
				goto erase_err;

			ret = spi_nor_write_enable(nor);
			if (ret) {
				spi_nor_unlock_device(nor);
				goto erase_err;
			}

			ret = spi_nor_erase_sector(nor, addr);
			spi_nor_unlock_device(nor);
			if (ret)
				goto erase_err;

			ret = spi_nor_wait_till_ready(nor);
			if (ret)
				goto erase_err;

			addr += mtd->erasesize;
			len -= mtd->erasesize;
		}

	/* erase multiple sectors */
	} else {
		ret = spi_nor_erase_multi_sectors(nor, addr, len);
		if (ret)
			goto erase_err;
	}

	ret = spi_nor_write_disable(nor);

erase_err:
	spi_nor_unlock_and_unprep_pe(nor, instr->addr, instr->len);

	return ret;
}

/**
 * spi_nor_sr1_bit6_quad_enable() - Set the Quad Enable BIT(6) in the Status
 * Register 1.
 * @nor:	pointer to a 'struct spi_nor'
 *
 * Bit 6 of the Status Register 1 is the QE bit for Macronix like QSPI memories.
 *
 * Return: 0 on success, -errno otherwise.
 */
int spi_nor_sr1_bit6_quad_enable(struct spi_nor *nor)
{
	int ret;

	ret = spi_nor_read_sr(nor, nor->bouncebuf);
	if (ret)
		return ret;

	if (nor->bouncebuf[0] & SR1_QUAD_EN_BIT6)
		return 0;

	nor->bouncebuf[0] |= SR1_QUAD_EN_BIT6;

	return spi_nor_write_sr1_and_check(nor, nor->bouncebuf[0]);
}

/**
 * spi_nor_sr2_bit1_quad_enable() - set the Quad Enable BIT(1) in the Status
 * Register 2.
 * @nor:       pointer to a 'struct spi_nor'.
 *
 * Bit 1 of the Status Register 2 is the QE bit for Spansion like QSPI memories.
 *
 * Return: 0 on success, -errno otherwise.
 */
int spi_nor_sr2_bit1_quad_enable(struct spi_nor *nor)
{
	int ret;

	if (nor->flags & SNOR_F_NO_READ_CR)
		return spi_nor_write_16bit_cr_and_check(nor, SR2_QUAD_EN_BIT1);

	ret = spi_nor_read_cr(nor, nor->bouncebuf);
	if (ret)
		return ret;

	if (nor->bouncebuf[0] & SR2_QUAD_EN_BIT1)
		return 0;

	nor->bouncebuf[0] |= SR2_QUAD_EN_BIT1;

	return spi_nor_write_16bit_cr_and_check(nor, nor->bouncebuf[0]);
}

/**
 * spi_nor_sr2_bit7_quad_enable() - set QE bit in Status Register 2.
 * @nor:	pointer to a 'struct spi_nor'
 *
 * Set the Quad Enable (QE) bit in the Status Register 2.
 *
 * This is one of the procedures to set the QE bit described in the SFDP
 * (JESD216 rev B) specification but no manufacturer using this procedure has
 * been identified yet, hence the name of the function.
 *
 * Return: 0 on success, -errno otherwise.
 */
int spi_nor_sr2_bit7_quad_enable(struct spi_nor *nor)
{
	u8 *sr2 = nor->bouncebuf;
	int ret;
	u8 sr2_written;

	/* Check current Quad Enable bit value. */
	ret = spi_nor_read_sr2(nor, sr2);
	if (ret)
		return ret;
	if (*sr2 & SR2_QUAD_EN_BIT7)
		return 0;

	/* Update the Quad Enable bit. */
	*sr2 |= SR2_QUAD_EN_BIT7;

	ret = spi_nor_write_sr2(nor, sr2);
	if (ret)
		return ret;

	sr2_written = *sr2;

	/* Read back and check it. */
	ret = spi_nor_read_sr2(nor, sr2);
	if (ret)
		return ret;

	if (*sr2 != sr2_written) {
		dev_dbg(nor->dev, "SR2: Read back test failed\n");
		return -EIO;
	}

	return 0;
}

static const struct spi_nor_manufacturer *manufacturers[] = {
	&spi_nor_atmel,
	&spi_nor_eon,
	&spi_nor_esmt,
	&spi_nor_everspin,
	&spi_nor_gigadevice,
	&spi_nor_intel,
	&spi_nor_issi,
	&spi_nor_macronix,
	&spi_nor_micron,
	&spi_nor_st,
	&spi_nor_spansion,
	&spi_nor_sst,
	&spi_nor_winbond,
	&spi_nor_xilinx,
	&spi_nor_xmc,
};

static const struct flash_info spi_nor_generic_flash = {
	.name = "spi-nor-generic",
};

static const struct flash_info *spi_nor_match_id(struct spi_nor *nor,
						 const u8 *id)
{
	const struct flash_info *part;
	unsigned int i, j;

	for (i = 0; i < ARRAY_SIZE(manufacturers); i++) {
		for (j = 0; j < manufacturers[i]->nparts; j++) {
			part = &manufacturers[i]->parts[j];
			if (part->id &&
			    !memcmp(part->id->bytes, id, part->id->len)) {
				nor->manufacturer = manufacturers[i];
				return part;
			}
		}
	}

	return NULL;
}

static const struct flash_info *spi_nor_detect(struct spi_nor *nor)
{
	const struct flash_info *info;
	u8 *id = nor->bouncebuf;
	int ret;

	ret = spi_nor_read_id(nor, 0, 0, id, nor->reg_proto);
	if (ret) {
		dev_dbg(nor->dev, "error %d reading JEDEC ID\n", ret);
		return ERR_PTR(ret);
	}

	/* Cache the complete flash ID. */
	nor->id = devm_kmemdup(nor->dev, id, SPI_NOR_MAX_ID_LEN, GFP_KERNEL);
	if (!nor->id)
		return ERR_PTR(-ENOMEM);

	info = spi_nor_match_id(nor, id);

	/* Fallback to a generic flash described only by its SFDP data. */
	if (!info) {
		ret = spi_nor_check_sfdp_signature(nor);
		if (!ret)
			info = &spi_nor_generic_flash;
	}

	if (!info) {
		dev_err(nor->dev, "unrecognized JEDEC id bytes: %*ph\n",
			SPI_NOR_MAX_ID_LEN, id);
		return ERR_PTR(-ENODEV);
	}
	return info;
}

static int spi_nor_read(struct mtd_info *mtd, loff_t from, size_t len,
			size_t *retlen, u_char *buf)
{
	struct spi_nor *nor = mtd_to_spi_nor(mtd);
	loff_t from_lock = from;
	size_t len_lock = len;
	ssize_t ret;

	dev_dbg(nor->dev, "from 0x%08x, len %zd\n", (u32)from, len);

	ret = spi_nor_prep_and_lock_rd(nor, from_lock, len_lock);
	if (ret)
		return ret;

	while (len) {
		loff_t addr = from;

		addr = spi_nor_convert_addr(nor, addr);

		ret = spi_nor_read_data(nor, addr, len, buf);
		if (ret == 0) {
			/* We shouldn't see 0-length reads */
			ret = -EIO;
			goto read_err;
		}
		if (ret < 0)
			goto read_err;

		WARN_ON(ret > len);
		*retlen += ret;
		buf += ret;
		from += ret;
		len -= ret;
	}
	ret = 0;

read_err:
	spi_nor_unlock_and_unprep_rd(nor, from_lock, len_lock);

	return ret;
}

/*
 * Write an address range to the nor chip.  Data must be written in
 * FLASH_PAGESIZE chunks.  The address range may be any size provided
 * it is within the physical boundaries.
 */
static int spi_nor_write(struct mtd_info *mtd, loff_t to, size_t len,
	size_t *retlen, const u_char *buf)
{
	struct spi_nor *nor = mtd_to_spi_nor(mtd);
	size_t page_offset, page_remain, i;
	ssize_t ret;
	u32 page_size = nor->params->page_size;

	dev_dbg(nor->dev, "to 0x%08x, len %zd\n", (u32)to, len);

	ret = spi_nor_prep_and_lock_pe(nor, to, len);
	if (ret)
		return ret;

	for (i = 0; i < len; ) {
		ssize_t written;
		loff_t addr = to + i;

		/*
		 * If page_size is a power of two, the offset can be quickly
		 * calculated with an AND operation. On the other cases we
		 * need to do a modulus operation (more expensive).
		 */
		if (is_power_of_2(page_size)) {
			page_offset = addr & (page_size - 1);
		} else {
			u64 aux = addr;

			page_offset = do_div(aux, page_size);
		}
		/* the size of data remaining on the first page */
		page_remain = min_t(size_t, page_size - page_offset, len - i);

		addr = spi_nor_convert_addr(nor, addr);

		ret = spi_nor_lock_device(nor);
		if (ret)
			goto write_err;

		ret = spi_nor_write_enable(nor);
		if (ret) {
			spi_nor_unlock_device(nor);
			goto write_err;
		}

		ret = spi_nor_write_data(nor, addr, page_remain, buf + i);
		spi_nor_unlock_device(nor);
		if (ret < 0)
			goto write_err;
		written = ret;

		ret = spi_nor_wait_till_ready(nor);
		if (ret)
			goto write_err;
		*retlen += written;
		i += written;
	}

write_err:
	spi_nor_unlock_and_unprep_pe(nor, to, len);

	return ret;
}

static int spi_nor_check(struct spi_nor *nor)
{
	if (!nor->dev ||
	    (!nor->spimem && !nor->controller_ops) ||
	    (!nor->spimem && nor->controller_ops &&
	    (!nor->controller_ops->read ||
	     !nor->controller_ops->write ||
	     !nor->controller_ops->read_reg ||
	     !nor->controller_ops->write_reg))) {
		pr_err("spi-nor: please fill all the necessary fields!\n");
		return -EINVAL;
	}

	if (nor->spimem && nor->controller_ops) {
		dev_err(nor->dev, "nor->spimem and nor->controller_ops are mutually exclusive, please set just one of them.\n");
		return -EINVAL;
	}

	return 0;
}

void
spi_nor_set_read_settings(struct spi_nor_read_command *read,
			  u8 num_mode_clocks,
			  u8 num_wait_states,
			  u8 opcode,
			  enum spi_nor_protocol proto)
{
	read->num_mode_clocks = num_mode_clocks;
	read->num_wait_states = num_wait_states;
	read->opcode = opcode;
	read->proto = proto;
}

void spi_nor_set_pp_settings(struct spi_nor_pp_command *pp, u8 opcode,
			     enum spi_nor_protocol proto)
{
	pp->opcode = opcode;
	pp->proto = proto;
}

static int spi_nor_hwcaps2cmd(u32 hwcaps, const int table[][2], size_t size)
{
	size_t i;

	for (i = 0; i < size; i++)
		if (table[i][0] == (int)hwcaps)
			return table[i][1];

	return -EINVAL;
}

int spi_nor_hwcaps_read2cmd(u32 hwcaps)
{
	static const int hwcaps_read2cmd[][2] = {
		{ SNOR_HWCAPS_READ,		SNOR_CMD_READ },
		{ SNOR_HWCAPS_READ_FAST,	SNOR_CMD_READ_FAST },
		{ SNOR_HWCAPS_READ_1_1_1_DTR,	SNOR_CMD_READ_1_1_1_DTR },
		{ SNOR_HWCAPS_READ_1_1_2,	SNOR_CMD_READ_1_1_2 },
		{ SNOR_HWCAPS_READ_1_2_2,	SNOR_CMD_READ_1_2_2 },
		{ SNOR_HWCAPS_READ_2_2_2,	SNOR_CMD_READ_2_2_2 },
		{ SNOR_HWCAPS_READ_1_2_2_DTR,	SNOR_CMD_READ_1_2_2_DTR },
		{ SNOR_HWCAPS_READ_1_1_4,	SNOR_CMD_READ_1_1_4 },
		{ SNOR_HWCAPS_READ_1_4_4,	SNOR_CMD_READ_1_4_4 },
		{ SNOR_HWCAPS_READ_4_4_4,	SNOR_CMD_READ_4_4_4 },
		{ SNOR_HWCAPS_READ_1_4_4_DTR,	SNOR_CMD_READ_1_4_4_DTR },
		{ SNOR_HWCAPS_READ_1_1_8,	SNOR_CMD_READ_1_1_8 },
		{ SNOR_HWCAPS_READ_1_8_8,	SNOR_CMD_READ_1_8_8 },
		{ SNOR_HWCAPS_READ_8_8_8,	SNOR_CMD_READ_8_8_8 },
		{ SNOR_HWCAPS_READ_1_8_8_DTR,	SNOR_CMD_READ_1_8_8_DTR },
		{ SNOR_HWCAPS_READ_8_8_8_DTR,	SNOR_CMD_READ_8_8_8_DTR },
	};

	return spi_nor_hwcaps2cmd(hwcaps, hwcaps_read2cmd,
				  ARRAY_SIZE(hwcaps_read2cmd));
}

int spi_nor_hwcaps_pp2cmd(u32 hwcaps)
{
	static const int hwcaps_pp2cmd[][2] = {
		{ SNOR_HWCAPS_PP,		SNOR_CMD_PP },
		{ SNOR_HWCAPS_PP_1_1_4,		SNOR_CMD_PP_1_1_4 },
		{ SNOR_HWCAPS_PP_1_4_4,		SNOR_CMD_PP_1_4_4 },
		{ SNOR_HWCAPS_PP_4_4_4,		SNOR_CMD_PP_4_4_4 },
		{ SNOR_HWCAPS_PP_1_1_8,		SNOR_CMD_PP_1_1_8 },
		{ SNOR_HWCAPS_PP_1_8_8,		SNOR_CMD_PP_1_8_8 },
		{ SNOR_HWCAPS_PP_8_8_8,		SNOR_CMD_PP_8_8_8 },
		{ SNOR_HWCAPS_PP_8_8_8_DTR,	SNOR_CMD_PP_8_8_8_DTR },
	};

	return spi_nor_hwcaps2cmd(hwcaps, hwcaps_pp2cmd,
				  ARRAY_SIZE(hwcaps_pp2cmd));
}

/**
 * spi_nor_spimem_check_op - check if the operation is supported
 *                           by controller
 *@nor:        pointer to a 'struct spi_nor'
 *@op:         pointer to op template to be checked
 *
 * Returns 0 if operation is supported, -EOPNOTSUPP otherwise.
 */
static int spi_nor_spimem_check_op(struct spi_nor *nor,
				   struct spi_mem_op *op)
{
	/*
	 * First test with 4 address bytes. The opcode itself might
	 * be a 3B addressing opcode but we don't care, because
	 * SPI controller implementation should not check the opcode,
	 * but just the sequence.
	 */
	op->addr.nbytes = 4;
	if (!spi_mem_supports_op(nor->spimem, op)) {
		if (nor->params->size > SZ_16M)
			return -EOPNOTSUPP;

		/* If flash size <= 16MB, 3 address bytes are sufficient */
		op->addr.nbytes = 3;
		if (!spi_mem_supports_op(nor->spimem, op))
			return -EOPNOTSUPP;
	}

	return 0;
}

/**
 * spi_nor_spimem_check_readop - check if the read op is supported
 *                               by controller
 *@nor:         pointer to a 'struct spi_nor'
 *@read:        pointer to op template to be checked
 *
 * Returns 0 if operation is supported, -EOPNOTSUPP otherwise.
 */
static int spi_nor_spimem_check_readop(struct spi_nor *nor,
				       const struct spi_nor_read_command *read)
{
	struct spi_mem_op op = SPI_NOR_READ_OP(read->opcode);

	spi_nor_spimem_setup_op(nor, &op, read->proto);

	/* convert the dummy cycles to the number of bytes */
	op.dummy.nbytes = (read->num_mode_clocks + read->num_wait_states) *
			  op.dummy.buswidth / 8;
	if (spi_nor_protocol_is_dtr(nor->read_proto))
		op.dummy.nbytes *= 2;

	return spi_nor_spimem_check_op(nor, &op);
}

/**
 * spi_nor_spimem_check_pp - check if the page program op is supported
 *                           by controller
 *@nor:         pointer to a 'struct spi_nor'
 *@pp:          pointer to op template to be checked
 *
 * Returns 0 if operation is supported, -EOPNOTSUPP otherwise.
 */
static int spi_nor_spimem_check_pp(struct spi_nor *nor,
				   const struct spi_nor_pp_command *pp)
{
	struct spi_mem_op op = SPI_NOR_PP_OP(pp->opcode);

	spi_nor_spimem_setup_op(nor, &op, pp->proto);

	return spi_nor_spimem_check_op(nor, &op);
}

/**
 * spi_nor_spimem_adjust_hwcaps - Find optimal Read/Write protocol
 *                                based on SPI controller capabilities
 * @nor:        pointer to a 'struct spi_nor'
 * @hwcaps:     pointer to resulting capabilities after adjusting
 *              according to controller and flash's capability
 */
static void
spi_nor_spimem_adjust_hwcaps(struct spi_nor *nor, u32 *hwcaps)
{
	struct spi_nor_flash_parameter *params = nor->params;
	unsigned int cap;

	/* X-X-X modes are not supported yet, mask them all. */
	*hwcaps &= ~SNOR_HWCAPS_X_X_X;

	/*
	 * If the reset line is broken, we do not want to enter a stateful
	 * mode.
	 */
	if (nor->flags & SNOR_F_BROKEN_RESET)
		*hwcaps &= ~(SNOR_HWCAPS_X_X_X | SNOR_HWCAPS_X_X_X_DTR);

	for (cap = 0; cap < sizeof(*hwcaps) * BITS_PER_BYTE; cap++) {
		int rdidx, ppidx;

		if (!(*hwcaps & BIT(cap)))
			continue;

		rdidx = spi_nor_hwcaps_read2cmd(BIT(cap));
		if (rdidx >= 0 &&
		    spi_nor_spimem_check_readop(nor, &params->reads[rdidx]))
			*hwcaps &= ~BIT(cap);

		ppidx = spi_nor_hwcaps_pp2cmd(BIT(cap));
		if (ppidx < 0)
			continue;

		if (spi_nor_spimem_check_pp(nor,
					    &params->page_programs[ppidx]))
			*hwcaps &= ~BIT(cap);
	}
}

/**
 * spi_nor_set_erase_type() - set a SPI NOR erase type
 * @erase:	pointer to a structure that describes a SPI NOR erase type
 * @size:	the size of the sector/block erased by the erase type
 * @opcode:	the SPI command op code to erase the sector/block
 */
void spi_nor_set_erase_type(struct spi_nor_erase_type *erase, u32 size,
			    u8 opcode)
{
	erase->size = size;
	erase->opcode = opcode;
	/* JEDEC JESD216B Standard imposes erase sizes to be power of 2. */
	erase->size_shift = ffs(erase->size) - 1;
	erase->size_mask = (1 << erase->size_shift) - 1;
}

/**
 * spi_nor_mask_erase_type() - mask out a SPI NOR erase type
 * @erase:	pointer to a structure that describes a SPI NOR erase type
 */
void spi_nor_mask_erase_type(struct spi_nor_erase_type *erase)
{
	erase->size = 0;
}

/**
 * spi_nor_init_uniform_erase_map() - Initialize uniform erase map
 * @map:		the erase map of the SPI NOR
 * @erase_mask:		bitmask encoding erase types that can erase the entire
 *			flash memory
 * @flash_size:		the spi nor flash memory size
 */
void spi_nor_init_uniform_erase_map(struct spi_nor_erase_map *map,
				    u8 erase_mask, u64 flash_size)
{
	map->uniform_region.offset = 0;
	map->uniform_region.size = flash_size;
	map->uniform_region.erase_mask = erase_mask;
	map->regions = &map->uniform_region;
	map->n_regions = 1;
}

int spi_nor_post_bfpt_fixups(struct spi_nor *nor,
			     const struct sfdp_parameter_header *bfpt_header,
			     const struct sfdp_bfpt *bfpt)
{
	int ret;

	if (nor->manufacturer && nor->manufacturer->fixups &&
	    nor->manufacturer->fixups->post_bfpt) {
		ret = nor->manufacturer->fixups->post_bfpt(nor, bfpt_header,
							   bfpt);
		if (ret)
			return ret;
	}

	if (nor->info->fixups && nor->info->fixups->post_bfpt)
		return nor->info->fixups->post_bfpt(nor, bfpt_header, bfpt);

	return 0;
}

static int spi_nor_select_read(struct spi_nor *nor,
			       u32 shared_hwcaps)
{
	int cmd, best_match = fls(shared_hwcaps & SNOR_HWCAPS_READ_MASK) - 1;
	const struct spi_nor_read_command *read;

	if (best_match < 0)
		return -EINVAL;

	cmd = spi_nor_hwcaps_read2cmd(BIT(best_match));
	if (cmd < 0)
		return -EINVAL;

	read = &nor->params->reads[cmd];
	nor->read_opcode = read->opcode;
	nor->read_proto = read->proto;

	/*
	 * In the SPI NOR framework, we don't need to make the difference
	 * between mode clock cycles and wait state clock cycles.
	 * Indeed, the value of the mode clock cycles is used by a QSPI
	 * flash memory to know whether it should enter or leave its 0-4-4
	 * (Continuous Read / XIP) mode.
	 * eXecution In Place is out of the scope of the mtd sub-system.
	 * Hence we choose to merge both mode and wait state clock cycles
	 * into the so called dummy clock cycles.
	 */
	nor->read_dummy = read->num_mode_clocks + read->num_wait_states;
	return 0;
}

static int spi_nor_select_pp(struct spi_nor *nor,
			     u32 shared_hwcaps)
{
	int cmd, best_match = fls(shared_hwcaps & SNOR_HWCAPS_PP_MASK) - 1;
	const struct spi_nor_pp_command *pp;

	if (best_match < 0)
		return -EINVAL;

	cmd = spi_nor_hwcaps_pp2cmd(BIT(best_match));
	if (cmd < 0)
		return -EINVAL;

	pp = &nor->params->page_programs[cmd];
	nor->program_opcode = pp->opcode;
	nor->write_proto = pp->proto;
	return 0;
}

/**
 * spi_nor_select_uniform_erase() - select optimum uniform erase type
 * @map:		the erase map of the SPI NOR
 *
 * Once the optimum uniform sector erase command is found, disable all the
 * other.
 *
 * Return: pointer to erase type on success, NULL otherwise.
 */
static const struct spi_nor_erase_type *
spi_nor_select_uniform_erase(struct spi_nor_erase_map *map)
{
	const struct spi_nor_erase_type *tested_erase, *erase = NULL;
	int i;
	u8 uniform_erase_type = map->uniform_region.erase_mask;

	/*
	 * Search for the biggest erase size, except for when compiled
	 * to use 4k erases.
	 */
	for (i = SNOR_ERASE_TYPE_MAX - 1; i >= 0; i--) {
		if (!(uniform_erase_type & BIT(i)))
			continue;

		tested_erase = &map->erase_type[i];

		/* Skip masked erase types. */
		if (!tested_erase->size)
			continue;

		/*
		 * If the current erase size is the 4k one, stop here,
		 * we have found the right uniform Sector Erase command.
		 */
		if (IS_ENABLED(CONFIG_MTD_SPI_NOR_USE_4K_SECTORS) &&
		    tested_erase->size == SZ_4K) {
			erase = tested_erase;
			break;
		}

		/*
		 * Otherwise, the current erase size is still a valid candidate.
		 * Select the biggest valid candidate.
		 */
		if (!erase && tested_erase->size)
			erase = tested_erase;
			/* keep iterating to find the wanted_size */
	}

	if (!erase)
		return NULL;

	/* Disable all other Sector Erase commands. */
	map->uniform_region.erase_mask = BIT(erase - map->erase_type);
	return erase;
}

static int spi_nor_select_erase(struct spi_nor *nor)
{
	struct spi_nor_erase_map *map = &nor->params->erase_map;
	const struct spi_nor_erase_type *erase = NULL;
	struct mtd_info *mtd = &nor->mtd;
	int i;

	/*
	 * The previous implementation handling Sector Erase commands assumed
	 * that the SPI flash memory has an uniform layout then used only one
	 * of the supported erase sizes for all Sector Erase commands.
	 * So to be backward compatible, the new implementation also tries to
	 * manage the SPI flash memory as uniform with a single erase sector
	 * size, when possible.
	 */
	if (spi_nor_has_uniform_erase(nor)) {
		erase = spi_nor_select_uniform_erase(map);
		if (!erase)
			return -EINVAL;
		nor->erase_opcode = erase->opcode;
		mtd->erasesize = erase->size;
		return 0;
	}

	/*
	 * For non-uniform SPI flash memory, set mtd->erasesize to the
	 * maximum erase sector size. No need to set nor->erase_opcode.
	 */
	for (i = SNOR_ERASE_TYPE_MAX - 1; i >= 0; i--) {
		if (map->erase_type[i].size) {
			erase = &map->erase_type[i];
			break;
		}
	}

	if (!erase)
		return -EINVAL;

	mtd->erasesize = erase->size;
	return 0;
}

static int spi_nor_default_setup(struct spi_nor *nor,
				 const struct spi_nor_hwcaps *hwcaps)
{
	struct spi_nor_flash_parameter *params = nor->params;
	u32 ignored_mask, shared_mask;
	int err;

	/*
	 * Keep only the hardware capabilities supported by both the SPI
	 * controller and the SPI flash memory.
	 */
	shared_mask = hwcaps->mask & params->hwcaps.mask;

	if (nor->spimem) {
		/*
		 * When called from spi_nor_probe(), all caps are set and we
		 * need to discard some of them based on what the SPI
		 * controller actually supports (using spi_mem_supports_op()).
		 */
		spi_nor_spimem_adjust_hwcaps(nor, &shared_mask);
	} else {
		/*
		 * SPI n-n-n protocols are not supported when the SPI
		 * controller directly implements the spi_nor interface.
		 * Yet another reason to switch to spi-mem.
		 */
		ignored_mask = SNOR_HWCAPS_X_X_X | SNOR_HWCAPS_X_X_X_DTR;
		if (shared_mask & ignored_mask) {
			dev_dbg(nor->dev,
				"SPI n-n-n protocols are not supported.\n");
			shared_mask &= ~ignored_mask;
		}
	}

	/* Select the (Fast) Read command. */
	err = spi_nor_select_read(nor, shared_mask);
	if (err) {
		dev_dbg(nor->dev,
			"can't select read settings supported by both the SPI controller and memory.\n");
		return err;
	}

	/* Select the Page Program command. */
	err = spi_nor_select_pp(nor, shared_mask);
	if (err) {
		dev_dbg(nor->dev,
			"can't select write settings supported by both the SPI controller and memory.\n");
		return err;
	}

	/* Select the Sector Erase command. */
	err = spi_nor_select_erase(nor);
	if (err) {
		dev_dbg(nor->dev,
			"can't select erase settings supported by both the SPI controller and memory.\n");
		return err;
	}

	return 0;
}

static int spi_nor_set_addr_nbytes(struct spi_nor *nor)
{
	if (nor->params->addr_nbytes) {
		nor->addr_nbytes = nor->params->addr_nbytes;
	} else if (nor->read_proto == SNOR_PROTO_8_8_8_DTR) {
		/*
		 * In 8D-8D-8D mode, one byte takes half a cycle to transfer. So
		 * in this protocol an odd addr_nbytes cannot be used because
		 * then the address phase would only span a cycle and a half.
		 * Half a cycle would be left over. We would then have to start
		 * the dummy phase in the middle of a cycle and so too the data
		 * phase, and we will end the transaction with half a cycle left
		 * over.
		 *
		 * Force all 8D-8D-8D flashes to use an addr_nbytes of 4 to
		 * avoid this situation.
		 */
		nor->addr_nbytes = 4;
	} else if (nor->info->addr_nbytes) {
		nor->addr_nbytes = nor->info->addr_nbytes;
	} else {
		nor->addr_nbytes = 3;
	}

	if (nor->addr_nbytes == 3 && nor->params->size > 0x1000000) {
		/* enable 4-byte addressing if the device exceeds 16MiB */
		nor->addr_nbytes = 4;
	}

	if (nor->addr_nbytes > SPI_NOR_MAX_ADDR_NBYTES) {
		dev_dbg(nor->dev, "The number of address bytes is too large: %u\n",
			nor->addr_nbytes);
		return -EINVAL;
	}

	/* Set 4byte opcodes when possible. */
	if (nor->addr_nbytes == 4 && nor->flags & SNOR_F_4B_OPCODES &&
	    !(nor->flags & SNOR_F_HAS_4BAIT))
		spi_nor_set_4byte_opcodes(nor);

	return 0;
}

static int spi_nor_setup(struct spi_nor *nor,
			 const struct spi_nor_hwcaps *hwcaps)
{
	int ret;

	if (nor->params->setup)
		ret = nor->params->setup(nor, hwcaps);
	else
		ret = spi_nor_default_setup(nor, hwcaps);
	if (ret)
		return ret;

	return spi_nor_set_addr_nbytes(nor);
}

/**
 * spi_nor_manufacturer_init_params() - Initialize the flash's parameters and
 * settings based on MFR register and ->default_init() hook.
 * @nor:	pointer to a 'struct spi_nor'.
 */
static void spi_nor_manufacturer_init_params(struct spi_nor *nor)
{
	if (nor->manufacturer && nor->manufacturer->fixups &&
	    nor->manufacturer->fixups->default_init)
		nor->manufacturer->fixups->default_init(nor);

	if (nor->info->fixups && nor->info->fixups->default_init)
		nor->info->fixups->default_init(nor);
}

/**
 * spi_nor_no_sfdp_init_params() - Initialize the flash's parameters and
 * settings based on nor->info->sfdp_flags. This method should be called only by
 * flashes that do not define SFDP tables. If the flash supports SFDP but the
 * information is wrong and the settings from this function can not be retrieved
 * by parsing SFDP, one should instead use the fixup hooks and update the wrong
 * bits.
 * @nor:	pointer to a 'struct spi_nor'.
 */
static void spi_nor_no_sfdp_init_params(struct spi_nor *nor)
{
	struct spi_nor_flash_parameter *params = nor->params;
	struct spi_nor_erase_map *map = &params->erase_map;
	const struct flash_info *info = nor->info;
	const u8 no_sfdp_flags = info->no_sfdp_flags;
	u8 i, erase_mask;

	if (no_sfdp_flags & SPI_NOR_DUAL_READ) {
		params->hwcaps.mask |= SNOR_HWCAPS_READ_1_1_2;
		spi_nor_set_read_settings(&params->reads[SNOR_CMD_READ_1_1_2],
					  0, 8, SPINOR_OP_READ_1_1_2,
					  SNOR_PROTO_1_1_2);
	}

	if (no_sfdp_flags & SPI_NOR_QUAD_READ) {
		params->hwcaps.mask |= SNOR_HWCAPS_READ_1_1_4;
		spi_nor_set_read_settings(&params->reads[SNOR_CMD_READ_1_1_4],
					  0, 8, SPINOR_OP_READ_1_1_4,
					  SNOR_PROTO_1_1_4);
	}

	if (no_sfdp_flags & SPI_NOR_OCTAL_READ) {
		params->hwcaps.mask |= SNOR_HWCAPS_READ_1_1_8;
		spi_nor_set_read_settings(&params->reads[SNOR_CMD_READ_1_1_8],
					  0, 8, SPINOR_OP_READ_1_1_8,
					  SNOR_PROTO_1_1_8);
	}

	if (no_sfdp_flags & SPI_NOR_OCTAL_DTR_READ) {
		params->hwcaps.mask |= SNOR_HWCAPS_READ_8_8_8_DTR;
		spi_nor_set_read_settings(&params->reads[SNOR_CMD_READ_8_8_8_DTR],
					  0, 20, SPINOR_OP_READ_FAST,
					  SNOR_PROTO_8_8_8_DTR);
	}

	if (no_sfdp_flags & SPI_NOR_OCTAL_DTR_PP) {
		params->hwcaps.mask |= SNOR_HWCAPS_PP_8_8_8_DTR;
		/*
		 * Since xSPI Page Program opcode is backward compatible with
		 * Legacy SPI, use Legacy SPI opcode there as well.
		 */
		spi_nor_set_pp_settings(&params->page_programs[SNOR_CMD_PP_8_8_8_DTR],
					SPINOR_OP_PP, SNOR_PROTO_8_8_8_DTR);
	}

	/*
	 * Sector Erase settings. Sort Erase Types in ascending order, with the
	 * smallest erase size starting at BIT(0).
	 */
	erase_mask = 0;
	i = 0;
	if (no_sfdp_flags & SECT_4K) {
		erase_mask |= BIT(i);
		spi_nor_set_erase_type(&map->erase_type[i], 4096u,
				       SPINOR_OP_BE_4K);
		i++;
	}
	erase_mask |= BIT(i);
	spi_nor_set_erase_type(&map->erase_type[i],
			       info->sector_size ?: SPI_NOR_DEFAULT_SECTOR_SIZE,
			       SPINOR_OP_SE);
	spi_nor_init_uniform_erase_map(map, erase_mask, params->size);
}

/**
 * spi_nor_init_flags() - Initialize NOR flags for settings that are not defined
 * in the JESD216 SFDP standard, thus can not be retrieved when parsing SFDP.
 * @nor:	pointer to a 'struct spi_nor'
 */
static void spi_nor_init_flags(struct spi_nor *nor)
{
	struct device_node *np = spi_nor_get_flash_node(nor);
	const u16 flags = nor->info->flags;

	if (of_property_read_bool(np, "broken-flash-reset"))
		nor->flags |= SNOR_F_BROKEN_RESET;

	if (of_property_read_bool(np, "no-wp"))
		nor->flags |= SNOR_F_NO_WP;

	if (flags & SPI_NOR_SWP_IS_VOLATILE)
		nor->flags |= SNOR_F_SWP_IS_VOLATILE;

	if (flags & SPI_NOR_HAS_LOCK)
		nor->flags |= SNOR_F_HAS_LOCK;

	if (flags & SPI_NOR_HAS_TB) {
		nor->flags |= SNOR_F_HAS_SR_TB;
		if (flags & SPI_NOR_TB_SR_BIT6)
			nor->flags |= SNOR_F_HAS_SR_TB_BIT6;
	}

	if (flags & SPI_NOR_4BIT_BP) {
		nor->flags |= SNOR_F_HAS_4BIT_BP;
		if (flags & SPI_NOR_BP3_SR_BIT6)
			nor->flags |= SNOR_F_HAS_SR_BP3_BIT6;
	}

	if (flags & SPI_NOR_RWW && nor->params->n_banks > 1 &&
	    !nor->controller_ops)
		nor->flags |= SNOR_F_RWW;
}

/**
 * spi_nor_init_fixup_flags() - Initialize NOR flags for settings that can not
 * be discovered by SFDP for this particular flash because the SFDP table that
 * indicates this support is not defined in the flash. In case the table for
 * this support is defined but has wrong values, one should instead use a
 * post_sfdp() hook to set the SNOR_F equivalent flag.
 * @nor:       pointer to a 'struct spi_nor'
 */
static void spi_nor_init_fixup_flags(struct spi_nor *nor)
{
	const u8 fixup_flags = nor->info->fixup_flags;

	if (fixup_flags & SPI_NOR_4B_OPCODES)
		nor->flags |= SNOR_F_4B_OPCODES;

	if (fixup_flags & SPI_NOR_IO_MODE_EN_VOLATILE)
		nor->flags |= SNOR_F_IO_MODE_EN_VOLATILE;
}

/**
 * spi_nor_late_init_params() - Late initialization of default flash parameters.
 * @nor:	pointer to a 'struct spi_nor'
 *
 * Used to initialize flash parameters that are not declared in the JESD216
 * SFDP standard, or where SFDP tables are not defined at all.
 * Will replace the spi_nor_manufacturer_init_params() method.
 */
static int spi_nor_late_init_params(struct spi_nor *nor)
{
	struct spi_nor_flash_parameter *params = nor->params;
	int ret;

	if (nor->manufacturer && nor->manufacturer->fixups &&
	    nor->manufacturer->fixups->late_init) {
		ret = nor->manufacturer->fixups->late_init(nor);
		if (ret)
			return ret;
	}

	/* Needed by some flashes late_init hooks. */
	spi_nor_init_flags(nor);

	if (nor->info->fixups && nor->info->fixups->late_init) {
		ret = nor->info->fixups->late_init(nor);
		if (ret)
			return ret;
	}

	if (!nor->params->die_erase_opcode)
		nor->params->die_erase_opcode = SPINOR_OP_CHIP_ERASE;

	/* Default method kept for backward compatibility. */
	if (!params->set_4byte_addr_mode)
		params->set_4byte_addr_mode = spi_nor_set_4byte_addr_mode_brwr;

	spi_nor_init_fixup_flags(nor);

	/*
	 * NOR protection support. When locking_ops are not provided, we pick
	 * the default ones.
	 */
	if (nor->flags & SNOR_F_HAS_LOCK && !nor->params->locking_ops)
		spi_nor_init_default_locking_ops(nor);

	if (params->n_banks > 1)
<<<<<<< HEAD
		params->bank_size = div64_u64(params->size, params->n_banks);
=======
		params->bank_size = div_u64(params->size, params->n_banks);
>>>>>>> 0c383648

	return 0;
}

/**
 * spi_nor_sfdp_init_params_deprecated() - Deprecated way of initializing flash
 * parameters and settings based on JESD216 SFDP standard.
 * @nor:	pointer to a 'struct spi_nor'.
 *
 * The method has a roll-back mechanism: in case the SFDP parsing fails, the
 * legacy flash parameters and settings will be restored.
 */
static void spi_nor_sfdp_init_params_deprecated(struct spi_nor *nor)
{
	struct spi_nor_flash_parameter sfdp_params;

	memcpy(&sfdp_params, nor->params, sizeof(sfdp_params));

	if (spi_nor_parse_sfdp(nor)) {
		memcpy(nor->params, &sfdp_params, sizeof(*nor->params));
		nor->flags &= ~SNOR_F_4B_OPCODES;
	}
}

/**
 * spi_nor_init_params_deprecated() - Deprecated way of initializing flash
 * parameters and settings.
 * @nor:	pointer to a 'struct spi_nor'.
 *
 * The method assumes that flash doesn't support SFDP so it initializes flash
 * parameters in spi_nor_no_sfdp_init_params() which later on can be overwritten
 * when parsing SFDP, if supported.
 */
static void spi_nor_init_params_deprecated(struct spi_nor *nor)
{
	spi_nor_no_sfdp_init_params(nor);

	spi_nor_manufacturer_init_params(nor);

	if (nor->info->no_sfdp_flags & (SPI_NOR_DUAL_READ |
					SPI_NOR_QUAD_READ |
					SPI_NOR_OCTAL_READ |
					SPI_NOR_OCTAL_DTR_READ))
		spi_nor_sfdp_init_params_deprecated(nor);
}

/**
 * spi_nor_init_default_params() - Default initialization of flash parameters
 * and settings. Done for all flashes, regardless is they define SFDP tables
 * or not.
 * @nor:	pointer to a 'struct spi_nor'.
 */
static void spi_nor_init_default_params(struct spi_nor *nor)
{
	struct spi_nor_flash_parameter *params = nor->params;
	const struct flash_info *info = nor->info;
	struct device_node *np = spi_nor_get_flash_node(nor);

	params->quad_enable = spi_nor_sr2_bit1_quad_enable;
	params->otp.org = info->otp;

	/* Default to 16-bit Write Status (01h) Command */
	nor->flags |= SNOR_F_HAS_16BIT_SR;

	/* Set SPI NOR sizes. */
	params->writesize = 1;
	params->size = info->size;
	params->bank_size = params->size;
	params->page_size = info->page_size ?: SPI_NOR_DEFAULT_PAGE_SIZE;
	params->n_banks = info->n_banks ?: SPI_NOR_DEFAULT_N_BANKS;

	if (!(info->flags & SPI_NOR_NO_FR)) {
		/* Default to Fast Read for DT and non-DT platform devices. */
		params->hwcaps.mask |= SNOR_HWCAPS_READ_FAST;

		/* Mask out Fast Read if not requested at DT instantiation. */
		if (np && !of_property_read_bool(np, "m25p,fast-read"))
			params->hwcaps.mask &= ~SNOR_HWCAPS_READ_FAST;
	}

	/* (Fast) Read settings. */
	params->hwcaps.mask |= SNOR_HWCAPS_READ;
	spi_nor_set_read_settings(&params->reads[SNOR_CMD_READ],
				  0, 0, SPINOR_OP_READ,
				  SNOR_PROTO_1_1_1);

	if (params->hwcaps.mask & SNOR_HWCAPS_READ_FAST)
		spi_nor_set_read_settings(&params->reads[SNOR_CMD_READ_FAST],
					  0, 8, SPINOR_OP_READ_FAST,
					  SNOR_PROTO_1_1_1);
	/* Page Program settings. */
	params->hwcaps.mask |= SNOR_HWCAPS_PP;
	spi_nor_set_pp_settings(&params->page_programs[SNOR_CMD_PP],
				SPINOR_OP_PP, SNOR_PROTO_1_1_1);

	if (info->flags & SPI_NOR_QUAD_PP) {
		params->hwcaps.mask |= SNOR_HWCAPS_PP_1_1_4;
		spi_nor_set_pp_settings(&params->page_programs[SNOR_CMD_PP_1_1_4],
					SPINOR_OP_PP_1_1_4, SNOR_PROTO_1_1_4);
	}
}

/**
 * spi_nor_init_params() - Initialize the flash's parameters and settings.
 * @nor:	pointer to a 'struct spi_nor'.
 *
 * The flash parameters and settings are initialized based on a sequence of
 * calls that are ordered by priority:
 *
 * 1/ Default flash parameters initialization. The initializations are done
 *    based on nor->info data:
 *		spi_nor_info_init_params()
 *
 * which can be overwritten by:
 * 2/ Manufacturer flash parameters initialization. The initializations are
 *    done based on MFR register, or when the decisions can not be done solely
 *    based on MFR, by using specific flash_info tweeks, ->default_init():
 *		spi_nor_manufacturer_init_params()
 *
 * which can be overwritten by:
 * 3/ SFDP flash parameters initialization. JESD216 SFDP is a standard and
 *    should be more accurate that the above.
 *		spi_nor_parse_sfdp() or spi_nor_no_sfdp_init_params()
 *
 *    Please note that there is a ->post_bfpt() fixup hook that can overwrite
 *    the flash parameters and settings immediately after parsing the Basic
 *    Flash Parameter Table.
 *    spi_nor_post_sfdp_fixups() is called after the SFDP tables are parsed.
 *    It is used to tweak various flash parameters when information provided
 *    by the SFDP tables are wrong.
 *
 * which can be overwritten by:
 * 4/ Late flash parameters initialization, used to initialize flash
 * parameters that are not declared in the JESD216 SFDP standard, or where SFDP
 * tables are not defined at all.
 *		spi_nor_late_init_params()
 *
 * Return: 0 on success, -errno otherwise.
 */
static int spi_nor_init_params(struct spi_nor *nor)
{
	int ret;

	nor->params = devm_kzalloc(nor->dev, sizeof(*nor->params), GFP_KERNEL);
	if (!nor->params)
		return -ENOMEM;

	spi_nor_init_default_params(nor);

	if (spi_nor_needs_sfdp(nor)) {
		ret = spi_nor_parse_sfdp(nor);
		if (ret) {
			dev_err(nor->dev, "BFPT parsing failed. Please consider using SPI_NOR_SKIP_SFDP when declaring the flash\n");
			return ret;
		}
	} else if (nor->info->no_sfdp_flags & SPI_NOR_SKIP_SFDP) {
		spi_nor_no_sfdp_init_params(nor);
	} else {
		spi_nor_init_params_deprecated(nor);
	}

	return spi_nor_late_init_params(nor);
}

/** spi_nor_set_octal_dtr() - enable or disable Octal DTR I/O.
 * @nor:                 pointer to a 'struct spi_nor'
 * @enable:              whether to enable or disable Octal DTR
 *
 * Return: 0 on success, -errno otherwise.
 */
static int spi_nor_set_octal_dtr(struct spi_nor *nor, bool enable)
{
	int ret;

	if (!nor->params->set_octal_dtr)
		return 0;

	if (!(nor->read_proto == SNOR_PROTO_8_8_8_DTR &&
	      nor->write_proto == SNOR_PROTO_8_8_8_DTR))
		return 0;

	if (!(nor->flags & SNOR_F_IO_MODE_EN_VOLATILE))
		return 0;

	ret = nor->params->set_octal_dtr(nor, enable);
	if (ret)
		return ret;

	if (enable)
		nor->reg_proto = SNOR_PROTO_8_8_8_DTR;
	else
		nor->reg_proto = SNOR_PROTO_1_1_1;

	return 0;
}

/**
 * spi_nor_quad_enable() - enable Quad I/O if needed.
 * @nor:                pointer to a 'struct spi_nor'
 *
 * Return: 0 on success, -errno otherwise.
 */
static int spi_nor_quad_enable(struct spi_nor *nor)
{
	if (!nor->params->quad_enable)
		return 0;

	if (!(spi_nor_get_protocol_width(nor->read_proto) == 4 ||
	      spi_nor_get_protocol_width(nor->write_proto) == 4))
		return 0;

	return nor->params->quad_enable(nor);
}

/**
 * spi_nor_set_4byte_addr_mode() - Set address mode.
 * @nor:                pointer to a 'struct spi_nor'.
 * @enable:             enable/disable 4 byte address mode.
 *
 * Return: 0 on success, -errno otherwise.
 */
int spi_nor_set_4byte_addr_mode(struct spi_nor *nor, bool enable)
{
	struct spi_nor_flash_parameter *params = nor->params;
	int ret;

	if (enable) {
		/*
		 * If the RESET# pin isn't hooked up properly, or the system
		 * otherwise doesn't perform a reset command in the boot
		 * sequence, it's impossible to 100% protect against unexpected
		 * reboots (e.g., crashes). Warn the user (or hopefully, system
		 * designer) that this is bad.
		 */
		WARN_ONCE(nor->flags & SNOR_F_BROKEN_RESET,
			  "enabling reset hack; may not recover from unexpected reboots\n");
	}

	ret = params->set_4byte_addr_mode(nor, enable);
	if (ret && ret != -EOPNOTSUPP)
		return ret;

	if (enable) {
		params->addr_nbytes = 4;
		params->addr_mode_nbytes = 4;
	} else {
		params->addr_nbytes = 3;
		params->addr_mode_nbytes = 3;
	}

	return 0;
}

static int spi_nor_init(struct spi_nor *nor)
{
	int err;

	err = spi_nor_set_octal_dtr(nor, true);
	if (err) {
		dev_dbg(nor->dev, "octal mode not supported\n");
		return err;
	}

	err = spi_nor_quad_enable(nor);
	if (err) {
		dev_dbg(nor->dev, "quad mode not supported\n");
		return err;
	}

	/*
	 * Some SPI NOR flashes are write protected by default after a power-on
	 * reset cycle, in order to avoid inadvertent writes during power-up.
	 * Backward compatibility imposes to unlock the entire flash memory
	 * array at power-up by default. Depending on the kernel configuration
	 * (1) do nothing, (2) always unlock the entire flash array or (3)
	 * unlock the entire flash array only when the software write
	 * protection bits are volatile. The latter is indicated by
	 * SNOR_F_SWP_IS_VOLATILE.
	 */
	if (IS_ENABLED(CONFIG_MTD_SPI_NOR_SWP_DISABLE) ||
	    (IS_ENABLED(CONFIG_MTD_SPI_NOR_SWP_DISABLE_ON_VOLATILE) &&
	     nor->flags & SNOR_F_SWP_IS_VOLATILE))
		spi_nor_try_unlock_all(nor);

	if (nor->addr_nbytes == 4 &&
	    nor->read_proto != SNOR_PROTO_8_8_8_DTR &&
	    !(nor->flags & SNOR_F_4B_OPCODES))
		return spi_nor_set_4byte_addr_mode(nor, true);

	return 0;
}

/**
 * spi_nor_soft_reset() - Perform a software reset
 * @nor:	pointer to 'struct spi_nor'
 *
 * Performs a "Soft Reset and Enter Default Protocol Mode" sequence which resets
 * the device to its power-on-reset state. This is useful when the software has
 * made some changes to device (volatile) registers and needs to reset it before
 * shutting down, for example.
 *
 * Not every flash supports this sequence. The same set of opcodes might be used
 * for some other operation on a flash that does not support this. Support for
 * this sequence can be discovered via SFDP in the BFPT table.
 *
 * Return: 0 on success, -errno otherwise.
 */
static void spi_nor_soft_reset(struct spi_nor *nor)
{
	struct spi_mem_op op;
	int ret;

	op = (struct spi_mem_op)SPINOR_SRSTEN_OP;

	spi_nor_spimem_setup_op(nor, &op, nor->reg_proto);

	ret = spi_mem_exec_op(nor->spimem, &op);
	if (ret) {
		if (ret != -EOPNOTSUPP)
			dev_warn(nor->dev, "Software reset failed: %d\n", ret);
		return;
	}

	op = (struct spi_mem_op)SPINOR_SRST_OP;

	spi_nor_spimem_setup_op(nor, &op, nor->reg_proto);

	ret = spi_mem_exec_op(nor->spimem, &op);
	if (ret) {
		dev_warn(nor->dev, "Software reset failed: %d\n", ret);
		return;
	}

	/*
	 * Software Reset is not instant, and the delay varies from flash to
	 * flash. Looking at a few flashes, most range somewhere below 100
	 * microseconds. So, sleep for a range of 200-400 us.
	 */
	usleep_range(SPI_NOR_SRST_SLEEP_MIN, SPI_NOR_SRST_SLEEP_MAX);
}

/* mtd suspend handler */
static int spi_nor_suspend(struct mtd_info *mtd)
{
	struct spi_nor *nor = mtd_to_spi_nor(mtd);
	int ret;

	/* Disable octal DTR mode if we enabled it. */
	ret = spi_nor_set_octal_dtr(nor, false);
	if (ret)
		dev_err(nor->dev, "suspend() failed\n");

	return ret;
}

/* mtd resume handler */
static void spi_nor_resume(struct mtd_info *mtd)
{
	struct spi_nor *nor = mtd_to_spi_nor(mtd);
	struct device *dev = nor->dev;
	int ret;

	/* re-initialize the nor chip */
	ret = spi_nor_init(nor);
	if (ret)
		dev_err(dev, "resume() failed\n");
}

static int spi_nor_get_device(struct mtd_info *mtd)
{
	struct mtd_info *master = mtd_get_master(mtd);
	struct spi_nor *nor = mtd_to_spi_nor(master);
	struct device *dev;

	if (nor->spimem)
		dev = nor->spimem->spi->controller->dev.parent;
	else
		dev = nor->dev;

	if (!try_module_get(dev->driver->owner))
		return -ENODEV;

	return 0;
}

static void spi_nor_put_device(struct mtd_info *mtd)
{
	struct mtd_info *master = mtd_get_master(mtd);
	struct spi_nor *nor = mtd_to_spi_nor(master);
	struct device *dev;

	if (nor->spimem)
		dev = nor->spimem->spi->controller->dev.parent;
	else
		dev = nor->dev;

	module_put(dev->driver->owner);
}

static void spi_nor_restore(struct spi_nor *nor)
{
	int ret;

	/* restore the addressing mode */
	if (nor->addr_nbytes == 4 && !(nor->flags & SNOR_F_4B_OPCODES) &&
	    nor->flags & SNOR_F_BROKEN_RESET) {
		ret = spi_nor_set_4byte_addr_mode(nor, false);
		if (ret)
			/*
			 * Do not stop the execution in the hope that the flash
			 * will default to the 3-byte address mode after the
			 * software reset.
			 */
			dev_err(nor->dev, "Failed to exit 4-byte address mode, err = %d\n", ret);
	}

	if (nor->flags & SNOR_F_SOFT_RESET)
		spi_nor_soft_reset(nor);
}

static const struct flash_info *spi_nor_match_name(struct spi_nor *nor,
						   const char *name)
{
	unsigned int i, j;

	for (i = 0; i < ARRAY_SIZE(manufacturers); i++) {
		for (j = 0; j < manufacturers[i]->nparts; j++) {
			if (!strcmp(name, manufacturers[i]->parts[j].name)) {
				nor->manufacturer = manufacturers[i];
				return &manufacturers[i]->parts[j];
			}
		}
	}

	return NULL;
}

static const struct flash_info *spi_nor_get_flash_info(struct spi_nor *nor,
						       const char *name)
{
	const struct flash_info *info = NULL;

	if (name)
		info = spi_nor_match_name(nor, name);
	/* Try to auto-detect if chip name wasn't specified or not found */
	if (!info)
		return spi_nor_detect(nor);

	/*
	 * If caller has specified name of flash model that can normally be
	 * detected using JEDEC, let's verify it.
	 */
	if (name && info->id) {
		const struct flash_info *jinfo;

		jinfo = spi_nor_detect(nor);
		if (IS_ERR(jinfo)) {
			return jinfo;
		} else if (jinfo != info) {
			/*
			 * JEDEC knows better, so overwrite platform ID. We
			 * can't trust partitions any longer, but we'll let
			 * mtd apply them anyway, since some partitions may be
			 * marked read-only, and we don't want to loose that
			 * information, even if it's not 100% accurate.
			 */
			dev_warn(nor->dev, "found %s, expected %s\n",
				 jinfo->name, info->name);
			info = jinfo;
		}
	}

	return info;
}

static u32
spi_nor_get_region_erasesize(const struct spi_nor_erase_region *region,
			     const struct spi_nor_erase_type *erase_type)
{
	int i;

	if (region->overlaid)
		return region->size;

	for (i = SNOR_ERASE_TYPE_MAX - 1; i >= 0; i--) {
		if (region->erase_mask & BIT(i))
			return erase_type[i].size;
	}

	return 0;
}

static int spi_nor_set_mtd_eraseregions(struct spi_nor *nor)
{
	const struct spi_nor_erase_map *map = &nor->params->erase_map;
	const struct spi_nor_erase_region *region = map->regions;
	struct mtd_erase_region_info *mtd_region;
	struct mtd_info *mtd = &nor->mtd;
	u32 erasesize, i;

	mtd_region = devm_kcalloc(nor->dev, map->n_regions, sizeof(*mtd_region),
				  GFP_KERNEL);
	if (!mtd_region)
		return -ENOMEM;

	for (i = 0; i < map->n_regions; i++) {
		erasesize = spi_nor_get_region_erasesize(&region[i],
							 map->erase_type);
		if (!erasesize)
			return -EINVAL;

		mtd_region[i].erasesize = erasesize;
<<<<<<< HEAD
		mtd_region[i].numblocks = div64_ul(region[i].size, erasesize);
=======
		mtd_region[i].numblocks = div_u64(region[i].size, erasesize);
>>>>>>> 0c383648
		mtd_region[i].offset = region[i].offset;
	}

	mtd->numeraseregions = map->n_regions;
	mtd->eraseregions = mtd_region;

	return 0;
}

static int spi_nor_set_mtd_info(struct spi_nor *nor)
{
	struct mtd_info *mtd = &nor->mtd;
	struct device *dev = nor->dev;

	spi_nor_set_mtd_locking_ops(nor);
	spi_nor_set_mtd_otp_ops(nor);

	mtd->dev.parent = dev;
	if (!mtd->name)
		mtd->name = dev_name(dev);
	mtd->type = MTD_NORFLASH;
	mtd->flags = MTD_CAP_NORFLASH;
	/* Unset BIT_WRITEABLE to enable JFFS2 write buffer for ECC'd NOR */
	if (nor->flags & SNOR_F_ECC)
		mtd->flags &= ~MTD_BIT_WRITEABLE;
	if (nor->info->flags & SPI_NOR_NO_ERASE)
		mtd->flags |= MTD_NO_ERASE;
	else
		mtd->_erase = spi_nor_erase;
	mtd->writesize = nor->params->writesize;
	mtd->writebufsize = nor->params->page_size;
	mtd->size = nor->params->size;
	mtd->_read = spi_nor_read;
	/* Might be already set by some SST flashes. */
	if (!mtd->_write)
		mtd->_write = spi_nor_write;
	mtd->_suspend = spi_nor_suspend;
	mtd->_resume = spi_nor_resume;
	mtd->_get_device = spi_nor_get_device;
	mtd->_put_device = spi_nor_put_device;

	if (!spi_nor_has_uniform_erase(nor))
		return spi_nor_set_mtd_eraseregions(nor);

	return 0;
}

static int spi_nor_hw_reset(struct spi_nor *nor)
{
	struct gpio_desc *reset;

	reset = devm_gpiod_get_optional(nor->dev, "reset", GPIOD_OUT_LOW);
	if (IS_ERR_OR_NULL(reset))
		return PTR_ERR_OR_ZERO(reset);

	/*
	 * Experimental delay values by looking at different flash device
	 * vendors datasheets.
	 */
	usleep_range(1, 5);
	gpiod_set_value_cansleep(reset, 1);
	usleep_range(100, 150);
	gpiod_set_value_cansleep(reset, 0);
	usleep_range(1000, 1200);

	return 0;
}

int spi_nor_scan(struct spi_nor *nor, const char *name,
		 const struct spi_nor_hwcaps *hwcaps)
{
	const struct flash_info *info;
	struct device *dev = nor->dev;
	int ret;

	ret = spi_nor_check(nor);
	if (ret)
		return ret;

	/* Reset SPI protocol for all commands. */
	nor->reg_proto = SNOR_PROTO_1_1_1;
	nor->read_proto = SNOR_PROTO_1_1_1;
	nor->write_proto = SNOR_PROTO_1_1_1;

	/*
	 * We need the bounce buffer early to read/write registers when going
	 * through the spi-mem layer (buffers have to be DMA-able).
	 * For spi-mem drivers, we'll reallocate a new buffer if
	 * nor->params->page_size turns out to be greater than PAGE_SIZE (which
	 * shouldn't happen before long since NOR pages are usually less
	 * than 1KB) after spi_nor_scan() returns.
	 */
	nor->bouncebuf_size = PAGE_SIZE;
	nor->bouncebuf = devm_kmalloc(dev, nor->bouncebuf_size,
				      GFP_KERNEL);
	if (!nor->bouncebuf)
		return -ENOMEM;

	ret = spi_nor_hw_reset(nor);
	if (ret)
		return ret;

	info = spi_nor_get_flash_info(nor, name);
	if (IS_ERR(info))
		return PTR_ERR(info);

	nor->info = info;

	mutex_init(&nor->lock);

	/* Init flash parameters based on flash_info struct and SFDP */
	ret = spi_nor_init_params(nor);
	if (ret)
		return ret;

	if (spi_nor_use_parallel_locking(nor))
		init_waitqueue_head(&nor->rww.wait);

	/*
	 * Configure the SPI memory:
	 * - select op codes for (Fast) Read, Page Program and Sector Erase.
	 * - set the number of dummy cycles (mode cycles + wait states).
	 * - set the SPI protocols for register and memory accesses.
	 * - set the number of address bytes.
	 */
	ret = spi_nor_setup(nor, hwcaps);
	if (ret)
		return ret;

	/* Send all the required SPI flash commands to initialize device */
	ret = spi_nor_init(nor);
	if (ret)
		return ret;

	/* No mtd_info fields should be used up to this point. */
	ret = spi_nor_set_mtd_info(nor);
	if (ret)
		return ret;

	dev_dbg(dev, "Manufacturer and device ID: %*phN\n",
		SPI_NOR_MAX_ID_LEN, nor->id);

	return 0;
}
EXPORT_SYMBOL_GPL(spi_nor_scan);

static int spi_nor_create_read_dirmap(struct spi_nor *nor)
{
	struct spi_mem_dirmap_info info = {
		.op_tmpl = SPI_MEM_OP(SPI_MEM_OP_CMD(nor->read_opcode, 0),
				      SPI_MEM_OP_ADDR(nor->addr_nbytes, 0, 0),
				      SPI_MEM_OP_DUMMY(nor->read_dummy, 0),
				      SPI_MEM_OP_DATA_IN(0, NULL, 0)),
		.offset = 0,
		.length = nor->params->size,
	};
	struct spi_mem_op *op = &info.op_tmpl;

	spi_nor_spimem_setup_op(nor, op, nor->read_proto);

	/* convert the dummy cycles to the number of bytes */
	op->dummy.nbytes = (nor->read_dummy * op->dummy.buswidth) / 8;
	if (spi_nor_protocol_is_dtr(nor->read_proto))
		op->dummy.nbytes *= 2;

	/*
	 * Since spi_nor_spimem_setup_op() only sets buswidth when the number
	 * of data bytes is non-zero, the data buswidth won't be set here. So,
	 * do it explicitly.
	 */
	op->data.buswidth = spi_nor_get_protocol_data_nbits(nor->read_proto);

	nor->dirmap.rdesc = devm_spi_mem_dirmap_create(nor->dev, nor->spimem,
						       &info);
	return PTR_ERR_OR_ZERO(nor->dirmap.rdesc);
}

static int spi_nor_create_write_dirmap(struct spi_nor *nor)
{
	struct spi_mem_dirmap_info info = {
		.op_tmpl = SPI_MEM_OP(SPI_MEM_OP_CMD(nor->program_opcode, 0),
				      SPI_MEM_OP_ADDR(nor->addr_nbytes, 0, 0),
				      SPI_MEM_OP_NO_DUMMY,
				      SPI_MEM_OP_DATA_OUT(0, NULL, 0)),
		.offset = 0,
		.length = nor->params->size,
	};
	struct spi_mem_op *op = &info.op_tmpl;

	if (nor->program_opcode == SPINOR_OP_AAI_WP && nor->sst_write_second)
		op->addr.nbytes = 0;

	spi_nor_spimem_setup_op(nor, op, nor->write_proto);

	/*
	 * Since spi_nor_spimem_setup_op() only sets buswidth when the number
	 * of data bytes is non-zero, the data buswidth won't be set here. So,
	 * do it explicitly.
	 */
	op->data.buswidth = spi_nor_get_protocol_data_nbits(nor->write_proto);

	nor->dirmap.wdesc = devm_spi_mem_dirmap_create(nor->dev, nor->spimem,
						       &info);
	return PTR_ERR_OR_ZERO(nor->dirmap.wdesc);
}

static int spi_nor_probe(struct spi_mem *spimem)
{
	struct spi_device *spi = spimem->spi;
	struct flash_platform_data *data = dev_get_platdata(&spi->dev);
	struct spi_nor *nor;
	/*
	 * Enable all caps by default. The core will mask them after
	 * checking what's really supported using spi_mem_supports_op().
	 */
	const struct spi_nor_hwcaps hwcaps = { .mask = SNOR_HWCAPS_ALL };
	char *flash_name;
	int ret;

	nor = devm_kzalloc(&spi->dev, sizeof(*nor), GFP_KERNEL);
	if (!nor)
		return -ENOMEM;

	nor->spimem = spimem;
	nor->dev = &spi->dev;
	spi_nor_set_flash_node(nor, spi->dev.of_node);

	spi_mem_set_drvdata(spimem, nor);

	if (data && data->name)
		nor->mtd.name = data->name;

	if (!nor->mtd.name)
		nor->mtd.name = spi_mem_get_name(spimem);

	/*
	 * For some (historical?) reason many platforms provide two different
	 * names in flash_platform_data: "name" and "type". Quite often name is
	 * set to "m25p80" and then "type" provides a real chip name.
	 * If that's the case, respect "type" and ignore a "name".
	 */
	if (data && data->type)
		flash_name = data->type;
	else if (!strcmp(spi->modalias, "spi-nor"))
		flash_name = NULL; /* auto-detect */
	else
		flash_name = spi->modalias;

	ret = spi_nor_scan(nor, flash_name, &hwcaps);
	if (ret)
		return ret;

	spi_nor_debugfs_register(nor);

	/*
	 * None of the existing parts have > 512B pages, but let's play safe
	 * and add this logic so that if anyone ever adds support for such
	 * a NOR we don't end up with buffer overflows.
	 */
	if (nor->params->page_size > PAGE_SIZE) {
		nor->bouncebuf_size = nor->params->page_size;
		devm_kfree(nor->dev, nor->bouncebuf);
		nor->bouncebuf = devm_kmalloc(nor->dev,
					      nor->bouncebuf_size,
					      GFP_KERNEL);
		if (!nor->bouncebuf)
			return -ENOMEM;
	}

	ret = spi_nor_create_read_dirmap(nor);
	if (ret)
		return ret;

	ret = spi_nor_create_write_dirmap(nor);
	if (ret)
		return ret;

	return mtd_device_register(&nor->mtd, data ? data->parts : NULL,
				   data ? data->nr_parts : 0);
}

static int spi_nor_remove(struct spi_mem *spimem)
{
	struct spi_nor *nor = spi_mem_get_drvdata(spimem);

	spi_nor_restore(nor);

	/* Clean up MTD stuff. */
	return mtd_device_unregister(&nor->mtd);
}

static void spi_nor_shutdown(struct spi_mem *spimem)
{
	struct spi_nor *nor = spi_mem_get_drvdata(spimem);

	spi_nor_restore(nor);
}

/*
 * Do NOT add to this array without reading the following:
 *
 * Historically, many flash devices are bound to this driver by their name. But
 * since most of these flash are compatible to some extent, and their
 * differences can often be differentiated by the JEDEC read-ID command, we
 * encourage new users to add support to the spi-nor library, and simply bind
 * against a generic string here (e.g., "jedec,spi-nor").
 *
 * Many flash names are kept here in this list to keep them available
 * as module aliases for existing platforms.
 */
static const struct spi_device_id spi_nor_dev_ids[] = {
	/*
	 * Allow non-DT platform devices to bind to the "spi-nor" modalias, and
	 * hack around the fact that the SPI core does not provide uevent
	 * matching for .of_match_table
	 */
	{"spi-nor"},

	/*
	 * Entries not used in DTs that should be safe to drop after replacing
	 * them with "spi-nor" in platform data.
	 */
	{"s25sl064a"},	{"w25x16"},	{"m25p10"},	{"m25px64"},

	/*
	 * Entries that were used in DTs without "jedec,spi-nor" fallback and
	 * should be kept for backward compatibility.
	 */
	{"at25df321a"},	{"at25df641"},	{"at26df081a"},
	{"mx25l4005a"},	{"mx25l1606e"},	{"mx25l6405d"},	{"mx25l12805d"},
	{"mx25l25635e"},{"mx66l51235l"},
	{"n25q064"},	{"n25q128a11"},	{"n25q128a13"},	{"n25q512a"},
	{"s25fl256s1"},	{"s25fl512s"},	{"s25sl12801"},	{"s25fl008k"},
	{"s25fl064k"},
	{"sst25vf040b"},{"sst25vf016b"},{"sst25vf032b"},{"sst25wf040"},
	{"m25p40"},	{"m25p80"},	{"m25p16"},	{"m25p32"},
	{"m25p64"},	{"m25p128"},
	{"w25x80"},	{"w25x32"},	{"w25q32"},	{"w25q32dw"},
	{"w25q80bl"},	{"w25q128"},	{"w25q256"},

	/* Flashes that can't be detected using JEDEC */
	{"m25p05-nonjedec"},	{"m25p10-nonjedec"},	{"m25p20-nonjedec"},
	{"m25p40-nonjedec"},	{"m25p80-nonjedec"},	{"m25p16-nonjedec"},
	{"m25p32-nonjedec"},	{"m25p64-nonjedec"},	{"m25p128-nonjedec"},

	/* Everspin MRAMs (non-JEDEC) */
	{ "mr25h128" }, /* 128 Kib, 40 MHz */
	{ "mr25h256" }, /* 256 Kib, 40 MHz */
	{ "mr25h10" },  /*   1 Mib, 40 MHz */
	{ "mr25h40" },  /*   4 Mib, 40 MHz */

	{ },
};
MODULE_DEVICE_TABLE(spi, spi_nor_dev_ids);

static const struct of_device_id spi_nor_of_table[] = {
	/*
	 * Generic compatibility for SPI NOR that can be identified by the
	 * JEDEC READ ID opcode (0x9F). Use this, if possible.
	 */
	{ .compatible = "jedec,spi-nor" },
	{ /* sentinel */ },
};
MODULE_DEVICE_TABLE(of, spi_nor_of_table);

/*
 * REVISIT: many of these chips have deep power-down modes, which
 * should clearly be entered on suspend() to minimize power use.
 * And also when they're otherwise idle...
 */
static struct spi_mem_driver spi_nor_driver = {
	.spidrv = {
		.driver = {
			.name = "spi-nor",
			.of_match_table = spi_nor_of_table,
			.dev_groups = spi_nor_sysfs_groups,
		},
		.id_table = spi_nor_dev_ids,
	},
	.probe = spi_nor_probe,
	.remove = spi_nor_remove,
	.shutdown = spi_nor_shutdown,
};

static int __init spi_nor_module_init(void)
{
	return spi_mem_driver_register(&spi_nor_driver);
}
module_init(spi_nor_module_init);

static void __exit spi_nor_module_exit(void)
{
	spi_mem_driver_unregister(&spi_nor_driver);
	spi_nor_debugfs_shutdown();
}
module_exit(spi_nor_module_exit);

MODULE_LICENSE("GPL v2");
MODULE_AUTHOR("Huang Shijie <shijie8@gmail.com>");
MODULE_AUTHOR("Mike Lavender");
MODULE_DESCRIPTION("framework for SPI NOR");<|MERGE_RESOLUTION|>--- conflicted
+++ resolved
@@ -2893,11 +2893,7 @@
 		spi_nor_init_default_locking_ops(nor);
 
 	if (params->n_banks > 1)
-<<<<<<< HEAD
-		params->bank_size = div64_u64(params->size, params->n_banks);
-=======
 		params->bank_size = div_u64(params->size, params->n_banks);
->>>>>>> 0c383648
 
 	return 0;
 }
@@ -3410,11 +3406,7 @@
 			return -EINVAL;
 
 		mtd_region[i].erasesize = erasesize;
-<<<<<<< HEAD
-		mtd_region[i].numblocks = div64_ul(region[i].size, erasesize);
-=======
 		mtd_region[i].numblocks = div_u64(region[i].size, erasesize);
->>>>>>> 0c383648
 		mtd_region[i].offset = region[i].offset;
 	}
 

/*
 * libata-acpi.c
 * Provides ACPI support for PATA/SATA.
 *
 * Copyright (C) 2006 Intel Corp.
 * Copyright (C) 2006 Randy Dunlap
 */

#include <linux/module.h>
#include <linux/ata.h>
#include <linux/delay.h>
#include <linux/device.h>
#include <linux/errno.h>
#include <linux/kernel.h>
#include <linux/acpi.h>
#include <linux/libata.h>
#include <linux/pci.h>
#include <linux/slab.h>
#include <linux/pm_runtime.h>
#include <linux/pm_qos.h>
#include <scsi/scsi_device.h>
#include "libata.h"

#include <acpi/acpi_bus.h>

unsigned int ata_acpi_gtf_filter = ATA_ACPI_FILTER_DEFAULT;
module_param_named(acpi_gtf_filter, ata_acpi_gtf_filter, int, 0644);
MODULE_PARM_DESC(acpi_gtf_filter, "filter mask for ACPI _GTF commands, set to filter out (0x1=set xfermode, 0x2=lock/freeze lock, 0x4=DIPM, 0x8=FPDMA non-zero offset, 0x10=FPDMA DMA Setup FIS auto-activate)");

#define NO_PORT_MULT		0xffff
#define SATA_ADR(root, pmp)	(((root) << 16) | (pmp))

#define REGS_PER_GTF		7
struct ata_acpi_gtf {
	u8	tf[REGS_PER_GTF];	/* regs. 0x1f1 - 0x1f7 */
} __packed;

/*
 *	Helper - belongs in the PCI layer somewhere eventually
 */
static int is_pci_dev(struct device *dev)
{
	return (dev->bus == &pci_bus_type);
}

static void ata_acpi_clear_gtf(struct ata_device *dev)
{
	kfree(dev->gtf_cache);
	dev->gtf_cache = NULL;
}

/**
 * ata_ap_acpi_handle - provide the acpi_handle for an ata_port
 * @ap: the acpi_handle returned will correspond to this port
 *
 * Returns the acpi_handle for the ACPI namespace object corresponding to
 * the ata_port passed into the function, or NULL if no such object exists
 */
acpi_handle ata_ap_acpi_handle(struct ata_port *ap)
{
	if (ap->flags & ATA_FLAG_ACPI_SATA)
		return NULL;

	return acpi_get_child(DEVICE_ACPI_HANDLE(ap->host->dev), ap->port_no);
}
EXPORT_SYMBOL(ata_ap_acpi_handle);

/**
 * ata_dev_acpi_handle - provide the acpi_handle for an ata_device
 * @dev: the acpi_device returned will correspond to this port
 *
 * Returns the acpi_handle for the ACPI namespace object corresponding to
 * the ata_device passed into the function, or NULL if no such object exists
 */
acpi_handle ata_dev_acpi_handle(struct ata_device *dev)
{
	acpi_integer adr;
	struct ata_port *ap = dev->link->ap;

	if (dev->flags & ATA_DFLAG_ACPI_DISABLED)
		return NULL;

	if (ap->flags & ATA_FLAG_ACPI_SATA) {
		if (!sata_pmp_attached(ap))
			adr = SATA_ADR(ap->port_no, NO_PORT_MULT);
		else
			adr = SATA_ADR(ap->port_no, dev->link->pmp);
		return acpi_get_child(DEVICE_ACPI_HANDLE(ap->host->dev), adr);
	} else
		return acpi_get_child(ata_ap_acpi_handle(ap), dev->devno);
}
EXPORT_SYMBOL(ata_dev_acpi_handle);

/* @ap and @dev are the same as ata_acpi_handle_hotplug() */
static void ata_acpi_detach_device(struct ata_port *ap, struct ata_device *dev)
{
	if (dev)
		dev->flags |= ATA_DFLAG_DETACH;
	else {
		struct ata_link *tlink;
		struct ata_device *tdev;

		ata_for_each_link(tlink, ap, EDGE)
			ata_for_each_dev(tdev, tlink, ALL)
				tdev->flags |= ATA_DFLAG_DETACH;
	}

	ata_port_schedule_eh(ap);
}

/**
 * ata_acpi_handle_hotplug - ACPI event handler backend
 * @ap: ATA port ACPI event occurred
 * @dev: ATA device ACPI event occurred (can be NULL)
 * @event: ACPI event which occurred
 *
 * All ACPI bay / device realted events end up in this function.  If
 * the event is port-wide @dev is NULL.  If the event is specific to a
 * device, @dev points to it.
 *
 * Hotplug (as opposed to unplug) notification is always handled as
 * port-wide while unplug only kills the target device on device-wide
 * event.
 *
 * LOCKING:
 * ACPI notify handler context.  May sleep.
 */
static void ata_acpi_handle_hotplug(struct ata_port *ap, struct ata_device *dev,
				    u32 event)
{
	struct ata_eh_info *ehi = &ap->link.eh_info;
	int wait = 0;
	unsigned long flags;

	spin_lock_irqsave(ap->lock, flags);
	/*
	 * When dock driver calls into the routine, it will always use
	 * ACPI_NOTIFY_BUS_CHECK/ACPI_NOTIFY_DEVICE_CHECK for add and
	 * ACPI_NOTIFY_EJECT_REQUEST for remove
	 */
	switch (event) {
	case ACPI_NOTIFY_BUS_CHECK:
	case ACPI_NOTIFY_DEVICE_CHECK:
		ata_ehi_push_desc(ehi, "ACPI event");

		ata_ehi_hotplugged(ehi);
		ata_port_freeze(ap);
		break;
	case ACPI_NOTIFY_EJECT_REQUEST:
		ata_ehi_push_desc(ehi, "ACPI event");

		ata_acpi_detach_device(ap, dev);
		wait = 1;
		break;
	}

	spin_unlock_irqrestore(ap->lock, flags);

	if (wait)
		ata_port_wait_eh(ap);
}

static void ata_acpi_dev_notify_dock(acpi_handle handle, u32 event, void *data)
{
	struct ata_device *dev = data;

	ata_acpi_handle_hotplug(dev->link->ap, dev, event);
}

static void ata_acpi_ap_notify_dock(acpi_handle handle, u32 event, void *data)
{
	struct ata_port *ap = data;

	ata_acpi_handle_hotplug(ap, NULL, event);
}

static void ata_acpi_uevent(struct ata_port *ap, struct ata_device *dev,
	u32 event)
{
	struct kobject *kobj = NULL;
	char event_string[20];
	char *envp[] = { event_string, NULL };

	if (dev) {
		if (dev->sdev)
			kobj = &dev->sdev->sdev_gendev.kobj;
	} else
		kobj = &ap->dev->kobj;

	if (kobj) {
		snprintf(event_string, 20, "BAY_EVENT=%d", event);
		kobject_uevent_env(kobj, KOBJ_CHANGE, envp);
	}
}

static void ata_acpi_ap_uevent(acpi_handle handle, u32 event, void *data)
{
	ata_acpi_uevent(data, NULL, event);
}

static void ata_acpi_dev_uevent(acpi_handle handle, u32 event, void *data)
{
	struct ata_device *dev = data;
	ata_acpi_uevent(dev->link->ap, dev, event);
}

static const struct acpi_dock_ops ata_acpi_dev_dock_ops = {
	.handler = ata_acpi_dev_notify_dock,
	.uevent = ata_acpi_dev_uevent,
};

static const struct acpi_dock_ops ata_acpi_ap_dock_ops = {
	.handler = ata_acpi_ap_notify_dock,
	.uevent = ata_acpi_ap_uevent,
};

/**
 * ata_acpi_dissociate - dissociate ATA host from ACPI objects
 * @host: target ATA host
 *
 * This function is called during driver detach after the whole host
 * is shut down.
 *
 * LOCKING:
 * EH context.
 */
void ata_acpi_dissociate(struct ata_host *host)
{
	int i;

	/* Restore initial _GTM values so that driver which attaches
	 * afterward can use them too.
	 */
	for (i = 0; i < host->n_ports; i++) {
		struct ata_port *ap = host->ports[i];
		const struct ata_acpi_gtm *gtm = ata_acpi_init_gtm(ap);

		if (ata_ap_acpi_handle(ap) && gtm)
			ata_acpi_stm(ap, gtm);
	}
}

/**
 * ata_acpi_gtm - execute _GTM
 * @ap: target ATA port
 * @gtm: out parameter for _GTM result
 *
 * Evaluate _GTM and store the result in @gtm.
 *
 * LOCKING:
 * EH context.
 *
 * RETURNS:
 * 0 on success, -ENOENT if _GTM doesn't exist, -errno on failure.
 */
int ata_acpi_gtm(struct ata_port *ap, struct ata_acpi_gtm *gtm)
{
	struct acpi_buffer output = { .length = ACPI_ALLOCATE_BUFFER };
	union acpi_object *out_obj;
	acpi_status status;
	int rc = 0;

	status = acpi_evaluate_object(ata_ap_acpi_handle(ap), "_GTM", NULL,
				      &output);

	rc = -ENOENT;
	if (status == AE_NOT_FOUND)
		goto out_free;

	rc = -EINVAL;
	if (ACPI_FAILURE(status)) {
		ata_port_err(ap, "ACPI get timing mode failed (AE 0x%x)\n",
			     status);
		goto out_free;
	}

	out_obj = output.pointer;
	if (out_obj->type != ACPI_TYPE_BUFFER) {
		ata_port_warn(ap, "_GTM returned unexpected object type 0x%x\n",
			      out_obj->type);

		goto out_free;
	}

	if (out_obj->buffer.length != sizeof(struct ata_acpi_gtm)) {
		ata_port_err(ap, "_GTM returned invalid length %d\n",
			     out_obj->buffer.length);
		goto out_free;
	}

	memcpy(gtm, out_obj->buffer.pointer, sizeof(struct ata_acpi_gtm));
	rc = 0;
 out_free:
	kfree(output.pointer);
	return rc;
}

EXPORT_SYMBOL_GPL(ata_acpi_gtm);

/**
 * ata_acpi_stm - execute _STM
 * @ap: target ATA port
 * @stm: timing parameter to _STM
 *
 * Evaluate _STM with timing parameter @stm.
 *
 * LOCKING:
 * EH context.
 *
 * RETURNS:
 * 0 on success, -ENOENT if _STM doesn't exist, -errno on failure.
 */
int ata_acpi_stm(struct ata_port *ap, const struct ata_acpi_gtm *stm)
{
	acpi_status status;
	struct ata_acpi_gtm		stm_buf = *stm;
	struct acpi_object_list         input;
	union acpi_object               in_params[3];

	in_params[0].type = ACPI_TYPE_BUFFER;
	in_params[0].buffer.length = sizeof(struct ata_acpi_gtm);
	in_params[0].buffer.pointer = (u8 *)&stm_buf;
	/* Buffers for id may need byteswapping ? */
	in_params[1].type = ACPI_TYPE_BUFFER;
	in_params[1].buffer.length = 512;
	in_params[1].buffer.pointer = (u8 *)ap->link.device[0].id;
	in_params[2].type = ACPI_TYPE_BUFFER;
	in_params[2].buffer.length = 512;
	in_params[2].buffer.pointer = (u8 *)ap->link.device[1].id;

	input.count = 3;
	input.pointer = in_params;

	status = acpi_evaluate_object(ata_ap_acpi_handle(ap), "_STM", &input,
				      NULL);

	if (status == AE_NOT_FOUND)
		return -ENOENT;
	if (ACPI_FAILURE(status)) {
		ata_port_err(ap, "ACPI set timing mode failed (status=0x%x)\n",
			     status);
		return -EINVAL;
	}
	return 0;
}

EXPORT_SYMBOL_GPL(ata_acpi_stm);

/**
 * ata_dev_get_GTF - get the drive bootup default taskfile settings
 * @dev: target ATA device
 * @gtf: output parameter for buffer containing _GTF taskfile arrays
 *
 * This applies to both PATA and SATA drives.
 *
 * The _GTF method has no input parameters.
 * It returns a variable number of register set values (registers
 * hex 1F1..1F7, taskfiles).
 * The <variable number> is not known in advance, so have ACPI-CA
 * allocate the buffer as needed and return it, then free it later.
 *
 * LOCKING:
 * EH context.
 *
 * RETURNS:
 * Number of taskfiles on success, 0 if _GTF doesn't exist.  -EINVAL
 * if _GTF is invalid.
 */
static int ata_dev_get_GTF(struct ata_device *dev, struct ata_acpi_gtf **gtf)
{
	struct ata_port *ap = dev->link->ap;
	acpi_status status;
	struct acpi_buffer output;
	union acpi_object *out_obj;
	int rc = 0;

	/* if _GTF is cached, use the cached value */
	if (dev->gtf_cache) {
		out_obj = dev->gtf_cache;
		goto done;
	}

	/* set up output buffer */
	output.length = ACPI_ALLOCATE_BUFFER;
	output.pointer = NULL;	/* ACPI-CA sets this; save/free it later */

	if (ata_msg_probe(ap))
		ata_dev_dbg(dev, "%s: ENTER: port#: %d\n",
			    __func__, ap->port_no);

	/* _GTF has no input parameters */
	status = acpi_evaluate_object(ata_dev_acpi_handle(dev), "_GTF", NULL,
				      &output);
	out_obj = dev->gtf_cache = output.pointer;

	if (ACPI_FAILURE(status)) {
		if (status != AE_NOT_FOUND) {
			ata_dev_warn(dev, "_GTF evaluation failed (AE 0x%x)\n",
				     status);
			rc = -EINVAL;
		}
		goto out_free;
	}

	if (!output.length || !output.pointer) {
		if (ata_msg_probe(ap))
			ata_dev_dbg(dev, "%s: Run _GTF: length or ptr is NULL (0x%llx, 0x%p)\n",
				    __func__,
				    (unsigned long long)output.length,
				    output.pointer);
		rc = -EINVAL;
		goto out_free;
	}

	if (out_obj->type != ACPI_TYPE_BUFFER) {
		ata_dev_warn(dev, "_GTF unexpected object type 0x%x\n",
			     out_obj->type);
		rc = -EINVAL;
		goto out_free;
	}

	if (out_obj->buffer.length % REGS_PER_GTF) {
		ata_dev_warn(dev, "unexpected _GTF length (%d)\n",
			     out_obj->buffer.length);
		rc = -EINVAL;
		goto out_free;
	}

 done:
	rc = out_obj->buffer.length / REGS_PER_GTF;
	if (gtf) {
		*gtf = (void *)out_obj->buffer.pointer;
		if (ata_msg_probe(ap))
			ata_dev_dbg(dev, "%s: returning gtf=%p, gtf_count=%d\n",
				    __func__, *gtf, rc);
	}
	return rc;

 out_free:
	ata_acpi_clear_gtf(dev);
	return rc;
}

/**
 * ata_acpi_gtm_xfermode - determine xfermode from GTM parameter
 * @dev: target device
 * @gtm: GTM parameter to use
 *
 * Determine xfermask for @dev from @gtm.
 *
 * LOCKING:
 * None.
 *
 * RETURNS:
 * Determined xfermask.
 */
unsigned long ata_acpi_gtm_xfermask(struct ata_device *dev,
				    const struct ata_acpi_gtm *gtm)
{
	unsigned long xfer_mask = 0;
	unsigned int type;
	int unit;
	u8 mode;

	/* we always use the 0 slot for crap hardware */
	unit = dev->devno;
	if (!(gtm->flags & 0x10))
		unit = 0;

	/* PIO */
	mode = ata_timing_cycle2mode(ATA_SHIFT_PIO, gtm->drive[unit].pio);
	xfer_mask |= ata_xfer_mode2mask(mode);

	/* See if we have MWDMA or UDMA data. We don't bother with
	 * MWDMA if UDMA is available as this means the BIOS set UDMA
	 * and our error changedown if it works is UDMA to PIO anyway.
	 */
	if (!(gtm->flags & (1 << (2 * unit))))
		type = ATA_SHIFT_MWDMA;
	else
		type = ATA_SHIFT_UDMA;

	mode = ata_timing_cycle2mode(type, gtm->drive[unit].dma);
	xfer_mask |= ata_xfer_mode2mask(mode);

	return xfer_mask;
}
EXPORT_SYMBOL_GPL(ata_acpi_gtm_xfermask);

/**
 * ata_acpi_cbl_80wire		-	Check for 80 wire cable
 * @ap: Port to check
 * @gtm: GTM data to use
 *
 * Return 1 if the @gtm indicates the BIOS selected an 80wire mode.
 */
int ata_acpi_cbl_80wire(struct ata_port *ap, const struct ata_acpi_gtm *gtm)
{
	struct ata_device *dev;

	ata_for_each_dev(dev, &ap->link, ENABLED) {
		unsigned long xfer_mask, udma_mask;

		xfer_mask = ata_acpi_gtm_xfermask(dev, gtm);
		ata_unpack_xfermask(xfer_mask, NULL, NULL, &udma_mask);

		if (udma_mask & ~ATA_UDMA_MASK_40C)
			return 1;
	}

	return 0;
}
EXPORT_SYMBOL_GPL(ata_acpi_cbl_80wire);

static void ata_acpi_gtf_to_tf(struct ata_device *dev,
			       const struct ata_acpi_gtf *gtf,
			       struct ata_taskfile *tf)
{
	ata_tf_init(dev, tf);

	tf->flags |= ATA_TFLAG_ISADDR | ATA_TFLAG_DEVICE;
	tf->protocol = ATA_PROT_NODATA;
	tf->feature = gtf->tf[0];	/* 0x1f1 */
	tf->nsect   = gtf->tf[1];	/* 0x1f2 */
	tf->lbal    = gtf->tf[2];	/* 0x1f3 */
	tf->lbam    = gtf->tf[3];	/* 0x1f4 */
	tf->lbah    = gtf->tf[4];	/* 0x1f5 */
	tf->device  = gtf->tf[5];	/* 0x1f6 */
	tf->command = gtf->tf[6];	/* 0x1f7 */
}

static int ata_acpi_filter_tf(struct ata_device *dev,
			      const struct ata_taskfile *tf,
			      const struct ata_taskfile *ptf)
{
	if (dev->gtf_filter & ATA_ACPI_FILTER_SETXFER) {
		/* libata doesn't use ACPI to configure transfer mode.
		 * It will only confuse device configuration.  Skip.
		 */
		if (tf->command == ATA_CMD_SET_FEATURES &&
		    tf->feature == SETFEATURES_XFER)
			return 1;
	}

	if (dev->gtf_filter & ATA_ACPI_FILTER_LOCK) {
		/* BIOS writers, sorry but we don't wanna lock
		 * features unless the user explicitly said so.
		 */

		/* DEVICE CONFIGURATION FREEZE LOCK */
		if (tf->command == ATA_CMD_CONF_OVERLAY &&
		    tf->feature == ATA_DCO_FREEZE_LOCK)
			return 1;

		/* SECURITY FREEZE LOCK */
		if (tf->command == ATA_CMD_SEC_FREEZE_LOCK)
			return 1;

		/* SET MAX LOCK and SET MAX FREEZE LOCK */
		if ((!ptf || ptf->command != ATA_CMD_READ_NATIVE_MAX) &&
		    tf->command == ATA_CMD_SET_MAX &&
		    (tf->feature == ATA_SET_MAX_LOCK ||
		     tf->feature == ATA_SET_MAX_FREEZE_LOCK))
			return 1;
	}

	if (tf->command == ATA_CMD_SET_FEATURES &&
	    tf->feature == SETFEATURES_SATA_ENABLE) {
		/* inhibit enabling DIPM */
		if (dev->gtf_filter & ATA_ACPI_FILTER_DIPM &&
		    tf->nsect == SATA_DIPM)
			return 1;

		/* inhibit FPDMA non-zero offset */
		if (dev->gtf_filter & ATA_ACPI_FILTER_FPDMA_OFFSET &&
		    (tf->nsect == SATA_FPDMA_OFFSET ||
		     tf->nsect == SATA_FPDMA_IN_ORDER))
			return 1;

		/* inhibit FPDMA auto activation */
		if (dev->gtf_filter & ATA_ACPI_FILTER_FPDMA_AA &&
		    tf->nsect == SATA_FPDMA_AA)
			return 1;
	}

	return 0;
}

/**
 * ata_acpi_run_tf - send taskfile registers to host controller
 * @dev: target ATA device
 * @gtf: raw ATA taskfile register set (0x1f1 - 0x1f7)
 *
 * Outputs ATA taskfile to standard ATA host controller.
 * Writes the control, feature, nsect, lbal, lbam, and lbah registers.
 * Optionally (ATA_TFLAG_LBA48) writes hob_feature, hob_nsect,
 * hob_lbal, hob_lbam, and hob_lbah.
 *
 * This function waits for idle (!BUSY and !DRQ) after writing
 * registers.  If the control register has a new value, this
 * function also waits for idle after writing control and before
 * writing the remaining registers.
 *
 * LOCKING:
 * EH context.
 *
 * RETURNS:
 * 1 if command is executed successfully.  0 if ignored, rejected or
 * filtered out, -errno on other errors.
 */
static int ata_acpi_run_tf(struct ata_device *dev,
			   const struct ata_acpi_gtf *gtf,
			   const struct ata_acpi_gtf *prev_gtf)
{
	struct ata_taskfile *pptf = NULL;
	struct ata_taskfile tf, ptf, rtf;
	unsigned int err_mask;
	const char *level;
	const char *descr;
	char msg[60];
	int rc;

	if ((gtf->tf[0] == 0) && (gtf->tf[1] == 0) && (gtf->tf[2] == 0)
	    && (gtf->tf[3] == 0) && (gtf->tf[4] == 0) && (gtf->tf[5] == 0)
	    && (gtf->tf[6] == 0))
		return 0;

	ata_acpi_gtf_to_tf(dev, gtf, &tf);
	if (prev_gtf) {
		ata_acpi_gtf_to_tf(dev, prev_gtf, &ptf);
		pptf = &ptf;
	}

	if (!ata_acpi_filter_tf(dev, &tf, pptf)) {
		rtf = tf;
		err_mask = ata_exec_internal(dev, &rtf, NULL,
					     DMA_NONE, NULL, 0, 0);

		switch (err_mask) {
		case 0:
			level = KERN_DEBUG;
			snprintf(msg, sizeof(msg), "succeeded");
			rc = 1;
			break;

		case AC_ERR_DEV:
			level = KERN_INFO;
			snprintf(msg, sizeof(msg),
				 "rejected by device (Stat=0x%02x Err=0x%02x)",
				 rtf.command, rtf.feature);
			rc = 0;
			break;

		default:
			level = KERN_ERR;
			snprintf(msg, sizeof(msg),
				 "failed (Emask=0x%x Stat=0x%02x Err=0x%02x)",
				 err_mask, rtf.command, rtf.feature);
			rc = -EIO;
			break;
		}
	} else {
		level = KERN_INFO;
		snprintf(msg, sizeof(msg), "filtered out");
		rc = 0;
	}
	descr = ata_get_cmd_descript(tf.command);

	ata_dev_printk(dev, level,
		       "ACPI cmd %02x/%02x:%02x:%02x:%02x:%02x:%02x (%s) %s\n",
		       tf.command, tf.feature, tf.nsect, tf.lbal,
		       tf.lbam, tf.lbah, tf.device,
		       (descr ? descr : "unknown"), msg);

	return rc;
}

/**
 * ata_acpi_exec_tfs - get then write drive taskfile settings
 * @dev: target ATA device
 * @nr_executed: out parameter for the number of executed commands
 *
 * Evaluate _GTF and execute returned taskfiles.
 *
 * LOCKING:
 * EH context.
 *
 * RETURNS:
 * Number of executed taskfiles on success, 0 if _GTF doesn't exist.
 * -errno on other errors.
 */
static int ata_acpi_exec_tfs(struct ata_device *dev, int *nr_executed)
{
	struct ata_acpi_gtf *gtf = NULL, *pgtf = NULL;
	int gtf_count, i, rc;

	/* get taskfiles */
	rc = ata_dev_get_GTF(dev, &gtf);
	if (rc < 0)
		return rc;
	gtf_count = rc;

	/* execute them */
	for (i = 0; i < gtf_count; i++, gtf++) {
		rc = ata_acpi_run_tf(dev, gtf, pgtf);
		if (rc < 0)
			break;
		if (rc) {
			(*nr_executed)++;
			pgtf = gtf;
		}
	}

	ata_acpi_clear_gtf(dev);

	if (rc < 0)
		return rc;
	return 0;
}

/**
 * ata_acpi_push_id - send Identify data to drive
 * @dev: target ATA device
 *
 * _SDD ACPI object: for SATA mode only
 * Must be after Identify (Packet) Device -- uses its data
 * ATM this function never returns a failure.  It is an optional
 * method and if it fails for whatever reason, we should still
 * just keep going.
 *
 * LOCKING:
 * EH context.
 *
 * RETURNS:
 * 0 on success, -ENOENT if _SDD doesn't exist, -errno on failure.
 */
static int ata_acpi_push_id(struct ata_device *dev)
{
	struct ata_port *ap = dev->link->ap;
	acpi_status status;
	struct acpi_object_list input;
	union acpi_object in_params[1];

	if (ata_msg_probe(ap))
		ata_dev_dbg(dev, "%s: ix = %d, port#: %d\n",
			    __func__, dev->devno, ap->port_no);

	/* Give the drive Identify data to the drive via the _SDD method */
	/* _SDD: set up input parameters */
	input.count = 1;
	input.pointer = in_params;
	in_params[0].type = ACPI_TYPE_BUFFER;
	in_params[0].buffer.length = sizeof(dev->id[0]) * ATA_ID_WORDS;
	in_params[0].buffer.pointer = (u8 *)dev->id;
	/* Output buffer: _SDD has no output */

	/* It's OK for _SDD to be missing too. */
	swap_buf_le16(dev->id, ATA_ID_WORDS);
	status = acpi_evaluate_object(ata_dev_acpi_handle(dev), "_SDD", &input,
				      NULL);
	swap_buf_le16(dev->id, ATA_ID_WORDS);

	if (status == AE_NOT_FOUND)
		return -ENOENT;

	if (ACPI_FAILURE(status)) {
		ata_dev_warn(dev, "ACPI _SDD failed (AE 0x%x)\n", status);
		return -EIO;
	}

	return 0;
}

/**
 * ata_acpi_on_suspend - ATA ACPI hook called on suspend
 * @ap: target ATA port
 *
 * This function is called when @ap is about to be suspended.  All
 * devices are already put to sleep but the port_suspend() callback
 * hasn't been executed yet.  Error return from this function aborts
 * suspend.
 *
 * LOCKING:
 * EH context.
 *
 * RETURNS:
 * 0 on success, -errno on failure.
 */
int ata_acpi_on_suspend(struct ata_port *ap)
{
	/* nada */
	return 0;
}

/**
 * ata_acpi_on_resume - ATA ACPI hook called on resume
 * @ap: target ATA port
 *
 * This function is called when @ap is resumed - right after port
 * itself is resumed but before any EH action is taken.
 *
 * LOCKING:
 * EH context.
 */
void ata_acpi_on_resume(struct ata_port *ap)
{
	const struct ata_acpi_gtm *gtm = ata_acpi_init_gtm(ap);
	struct ata_device *dev;

	if (ata_ap_acpi_handle(ap) && gtm) {
		/* _GTM valid */

		/* restore timing parameters */
		ata_acpi_stm(ap, gtm);

		/* _GTF should immediately follow _STM so that it can
		 * use values set by _STM.  Cache _GTF result and
		 * schedule _GTF.
		 */
		ata_for_each_dev(dev, &ap->link, ALL) {
			ata_acpi_clear_gtf(dev);
			if (ata_dev_enabled(dev) &&
			    ata_dev_get_GTF(dev, NULL) >= 0)
				dev->flags |= ATA_DFLAG_ACPI_PENDING;
		}
	} else {
		/* SATA _GTF needs to be evaulated after _SDD and
		 * there's no reason to evaluate IDE _GTF early
		 * without _STM.  Clear cache and schedule _GTF.
		 */
		ata_for_each_dev(dev, &ap->link, ALL) {
			ata_acpi_clear_gtf(dev);
			if (ata_dev_enabled(dev))
				dev->flags |= ATA_DFLAG_ACPI_PENDING;
		}
	}
}

static int ata_acpi_choose_suspend_state(struct ata_device *dev, bool runtime)
{
	int d_max_in = ACPI_STATE_D3_COLD;
	if (!runtime)
		goto out;

	/*
	 * For ATAPI, runtime D3 cold is only allowed
	 * for ZPODD in zero power ready state
	 */
	if (dev->class == ATA_DEV_ATAPI &&
	    !(zpodd_dev_enabled(dev) && zpodd_zpready(dev)))
		d_max_in = ACPI_STATE_D3_HOT;

out:
	return acpi_pm_device_sleep_state(&dev->sdev->sdev_gendev,
					  NULL, d_max_in);
}

static void sata_acpi_set_state(struct ata_port *ap, pm_message_t state)
{
	bool runtime = PMSG_IS_AUTO(state);
	struct ata_device *dev;
	acpi_handle handle;
	int acpi_state;

	ata_for_each_dev(dev, &ap->link, ENABLED) {
		handle = ata_dev_acpi_handle(dev);
		if (!handle)
			continue;

		if (!(state.event & PM_EVENT_RESUME)) {
			acpi_state = ata_acpi_choose_suspend_state(dev, runtime);
			if (acpi_state == ACPI_STATE_D0)
				continue;
			if (runtime && zpodd_dev_enabled(dev) &&
			    acpi_state == ACPI_STATE_D3_COLD)
				zpodd_enable_run_wake(dev);
			acpi_bus_set_power(handle, acpi_state);
		} else {
			if (runtime && zpodd_dev_enabled(dev))
				zpodd_disable_run_wake(dev);
			acpi_bus_set_power(handle, ACPI_STATE_D0);
		}
	}
}
<<<<<<< HEAD

/* ACPI spec requires _PS0 when IDE power on and _PS3 when power off */
static void pata_acpi_set_state(struct ata_port *ap, pm_message_t state)
{
	struct ata_device *dev;
	acpi_handle port_handle;

	port_handle = ata_ap_acpi_handle(ap);
	if (!port_handle)
		return;

	/* channel first and then drives for power on and vica versa
	   for power off */
	if (state.event & PM_EVENT_RESUME)
		acpi_bus_set_power(port_handle, ACPI_STATE_D0);

	ata_for_each_dev(dev, &ap->link, ENABLED) {
		acpi_handle dev_handle = ata_dev_acpi_handle(dev);
		if (!dev_handle)
			continue;

		acpi_bus_set_power(dev_handle, state.event & PM_EVENT_RESUME ?
						ACPI_STATE_D0 : ACPI_STATE_D3);
	}

	if (!(state.event & PM_EVENT_RESUME))
		acpi_bus_set_power(port_handle, ACPI_STATE_D3);
}

=======

/* ACPI spec requires _PS0 when IDE power on and _PS3 when power off */
static void pata_acpi_set_state(struct ata_port *ap, pm_message_t state)
{
	struct ata_device *dev;
	acpi_handle port_handle;

	port_handle = ata_ap_acpi_handle(ap);
	if (!port_handle)
		return;

	/* channel first and then drives for power on and vica versa
	   for power off */
	if (state.event & PM_EVENT_RESUME)
		acpi_bus_set_power(port_handle, ACPI_STATE_D0);

	ata_for_each_dev(dev, &ap->link, ENABLED) {
		acpi_handle dev_handle = ata_dev_acpi_handle(dev);
		if (!dev_handle)
			continue;

		acpi_bus_set_power(dev_handle, state.event & PM_EVENT_RESUME ?
						ACPI_STATE_D0 : ACPI_STATE_D3);
	}

	if (!(state.event & PM_EVENT_RESUME))
		acpi_bus_set_power(port_handle, ACPI_STATE_D3);
}

>>>>>>> 3da889b6
/**
 * ata_acpi_set_state - set the port power state
 * @ap: target ATA port
 * @state: state, on/off
 *
 * This function sets a proper ACPI D state for the device on
 * system and runtime PM operations.
 */
void ata_acpi_set_state(struct ata_port *ap, pm_message_t state)
{
	if (ap->flags & ATA_FLAG_ACPI_SATA)
		sata_acpi_set_state(ap, state);
	else
		pata_acpi_set_state(ap, state);
}

/**
 * ata_acpi_on_devcfg - ATA ACPI hook called on device donfiguration
 * @dev: target ATA device
 *
 * This function is called when @dev is about to be configured.
 * IDENTIFY data might have been modified after this hook is run.
 *
 * LOCKING:
 * EH context.
 *
 * RETURNS:
 * Positive number if IDENTIFY data needs to be refreshed, 0 if not,
 * -errno on failure.
 */
int ata_acpi_on_devcfg(struct ata_device *dev)
{
	struct ata_port *ap = dev->link->ap;
	struct ata_eh_context *ehc = &ap->link.eh_context;
	int acpi_sata = ap->flags & ATA_FLAG_ACPI_SATA;
	int nr_executed = 0;
	int rc;

	if (!ata_dev_acpi_handle(dev))
		return 0;

	/* do we need to do _GTF? */
	if (!(dev->flags & ATA_DFLAG_ACPI_PENDING) &&
	    !(acpi_sata && (ehc->i.flags & ATA_EHI_DID_HARDRESET)))
		return 0;

	/* do _SDD if SATA */
	if (acpi_sata) {
		rc = ata_acpi_push_id(dev);
		if (rc && rc != -ENOENT)
			goto acpi_err;
	}

	/* do _GTF */
	rc = ata_acpi_exec_tfs(dev, &nr_executed);
	if (rc)
		goto acpi_err;

	dev->flags &= ~ATA_DFLAG_ACPI_PENDING;

	/* refresh IDENTIFY page if any _GTF command has been executed */
	if (nr_executed) {
		rc = ata_dev_reread_id(dev, 0);
		if (rc < 0) {
			ata_dev_err(dev,
				    "failed to IDENTIFY after ACPI commands\n");
			return rc;
		}
	}

	return 0;

 acpi_err:
	/* ignore evaluation failure if we can continue safely */
	if (rc == -EINVAL && !nr_executed && !(ap->pflags & ATA_PFLAG_FROZEN))
		return 0;

	/* fail and let EH retry once more for unknown IO errors */
	if (!(dev->flags & ATA_DFLAG_ACPI_FAILED)) {
		dev->flags |= ATA_DFLAG_ACPI_FAILED;
		return rc;
	}

	dev->flags |= ATA_DFLAG_ACPI_DISABLED;
	ata_dev_warn(dev, "ACPI: failed the second time, disabled\n");

	/* We can safely continue if no _GTF command has been executed
	 * and port is not frozen.
	 */
	if (!nr_executed && !(ap->pflags & ATA_PFLAG_FROZEN))
		return 0;

	return rc;
}

/**
 * ata_acpi_on_disable - ATA ACPI hook called when a device is disabled
 * @dev: target ATA device
 *
 * This function is called when @dev is about to be disabled.
 *
 * LOCKING:
 * EH context.
 */
void ata_acpi_on_disable(struct ata_device *dev)
{
	ata_acpi_clear_gtf(dev);
}

static void ata_acpi_register_power_resource(struct ata_device *dev)
{
	struct scsi_device *sdev = dev->sdev;
	acpi_handle handle;

	handle = ata_dev_acpi_handle(dev);
	if (handle)
		acpi_dev_pm_remove_dependent(handle, &sdev->sdev_gendev);
}

static void ata_acpi_unregister_power_resource(struct ata_device *dev)
{
	struct scsi_device *sdev = dev->sdev;
	acpi_handle handle;

	handle = ata_dev_acpi_handle(dev);
	if (handle)
		acpi_dev_pm_remove_dependent(handle, &sdev->sdev_gendev);
}

void ata_acpi_bind(struct ata_device *dev)
{
	ata_acpi_register_power_resource(dev);
	if (zpodd_dev_enabled(dev))
		dev_pm_qos_expose_flags(&dev->sdev->sdev_gendev, 0);
}

void ata_acpi_unbind(struct ata_device *dev)
{
	ata_acpi_unregister_power_resource(dev);
}

static int compat_pci_ata(struct ata_port *ap)
{
	struct device *dev = ap->tdev.parent;
	struct pci_dev *pdev;

	if (!is_pci_dev(dev))
		return 0;

	pdev = to_pci_dev(dev);

	if ((pdev->class >> 8) != PCI_CLASS_STORAGE_SATA &&
	    (pdev->class >> 8) != PCI_CLASS_STORAGE_IDE)
		return 0;

	return 1;
}

static int ata_acpi_bind_host(struct ata_port *ap, acpi_handle *handle)
{
	if (ap->flags & ATA_FLAG_ACPI_SATA)
		return -ENODEV;

	*handle = acpi_get_child(DEVICE_ACPI_HANDLE(ap->tdev.parent),
			ap->port_no);

	if (!*handle)
		return -ENODEV;

	if (ata_acpi_gtm(ap, &ap->__acpi_init_gtm) == 0)
		ap->pflags |= ATA_PFLAG_INIT_GTM_VALID;

	return 0;
}

static int ata_acpi_bind_device(struct ata_port *ap, struct scsi_device *sdev,
				acpi_handle *handle)
{
	struct ata_device *ata_dev;

	if (ap->flags & ATA_FLAG_ACPI_SATA) {
		if (!sata_pmp_attached(ap))
			ata_dev = &ap->link.device[sdev->id];
		else
			ata_dev = &ap->pmp_link[sdev->channel].device[sdev->id];
	}
	else {
		ata_dev = &ap->link.device[sdev->id];
	}

	*handle = ata_dev_acpi_handle(ata_dev);

	if (!*handle)
		return -ENODEV;

	return 0;
}

static int is_ata_port(const struct device *dev)
{
	return dev->type == &ata_port_type;
}

static struct ata_port *dev_to_ata_port(struct device *dev)
{
	while (!is_ata_port(dev)) {
		if (!dev->parent)
			return NULL;
		dev = dev->parent;
	}
	return to_ata_port(dev);
}

static int ata_acpi_find_device(struct device *dev, acpi_handle *handle)
{
	struct ata_port *ap = dev_to_ata_port(dev);

	if (!ap)
		return -ENODEV;

	if (!compat_pci_ata(ap))
		return -ENODEV;

	if (scsi_is_host_device(dev))
		return ata_acpi_bind_host(ap, handle);
	else if (scsi_is_sdev_device(dev)) {
		struct scsi_device *sdev = to_scsi_device(dev);

		return ata_acpi_bind_device(ap, sdev, handle);
	} else
		return -ENODEV;
}

static struct acpi_bus_type ata_acpi_bus = {
	.name = "ATA",
	.find_device = ata_acpi_find_device,
};

int ata_acpi_register(void)
{
	return scsi_register_acpi_bus_type(&ata_acpi_bus);
}

void ata_acpi_unregister(void)
{
	scsi_unregister_acpi_bus_type(&ata_acpi_bus);
}<|MERGE_RESOLUTION|>--- conflicted
+++ resolved
@@ -882,7 +882,6 @@
 		}
 	}
 }
-<<<<<<< HEAD
 
 /* ACPI spec requires _PS0 when IDE power on and _PS3 when power off */
 static void pata_acpi_set_state(struct ata_port *ap, pm_message_t state)
@@ -912,37 +911,6 @@
 		acpi_bus_set_power(port_handle, ACPI_STATE_D3);
 }
 
-=======
-
-/* ACPI spec requires _PS0 when IDE power on and _PS3 when power off */
-static void pata_acpi_set_state(struct ata_port *ap, pm_message_t state)
-{
-	struct ata_device *dev;
-	acpi_handle port_handle;
-
-	port_handle = ata_ap_acpi_handle(ap);
-	if (!port_handle)
-		return;
-
-	/* channel first and then drives for power on and vica versa
-	   for power off */
-	if (state.event & PM_EVENT_RESUME)
-		acpi_bus_set_power(port_handle, ACPI_STATE_D0);
-
-	ata_for_each_dev(dev, &ap->link, ENABLED) {
-		acpi_handle dev_handle = ata_dev_acpi_handle(dev);
-		if (!dev_handle)
-			continue;
-
-		acpi_bus_set_power(dev_handle, state.event & PM_EVENT_RESUME ?
-						ACPI_STATE_D0 : ACPI_STATE_D3);
-	}
-
-	if (!(state.event & PM_EVENT_RESUME))
-		acpi_bus_set_power(port_handle, ACPI_STATE_D3);
-}
-
->>>>>>> 3da889b6
 /**
  * ata_acpi_set_state - set the port power state
  * @ap: target ATA port

--- conflicted
+++ resolved
@@ -697,13 +697,10 @@
 		timestamp.hwtstamp = ns_to_ktime(ns);
 		skb_tstamp_tx(ptp->tx_skb, &timestamp);
 	} else {
-<<<<<<< HEAD
-=======
 		if (!time_after_eq(jiffies, ptp->abs_txts_tmo)) {
 			ptp->txts_pending = true;
 			return;
 		}
->>>>>>> 0c383648
 		netdev_warn_once(bp->dev,
 				 "TS query for TX timer failed rc = %x\n", rc);
 	}

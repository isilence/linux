--- conflicted
+++ resolved
@@ -1626,19 +1626,7 @@
 	struct fec_enet_private *fep = netdev_priv(ndev);
 	irqreturn_t ret = IRQ_NONE;
 
-<<<<<<< HEAD
-	int_events = readl(fep->hwp + FEC_IEVENT);
-
-	/* Don't clear MDIO events, we poll for those */
-	int_events &= ~FEC_ENET_MII;
-
-	writel(int_events, fep->hwp + FEC_IEVENT);
-	fec_enet_collect_events(fep, int_events);
-
-	if ((fep->work_tx || fep->work_rx) && fep->link) {
-=======
 	if (fec_enet_collect_events(fep) && fep->link) {
->>>>>>> 84569f32
 		ret = IRQ_HANDLED;
 
 		if (napi_schedule_prep(&fep->napi)) {

--- conflicted
+++ resolved
@@ -75,11 +75,7 @@
 #include "myri10ge_mcp.h"
 #include "myri10ge_mcp_gen_header.h"
 
-<<<<<<< HEAD
-#define MYRI10GE_VERSION_STR "1.4.3-1.371"
-=======
 #define MYRI10GE_VERSION_STR "1.4.3-1.378"
->>>>>>> c07f62e5
 
 MODULE_DESCRIPTION("Myricom 10G driver (10GbE)");
 MODULE_AUTHOR("Maintainer: help@myri.com");
@@ -1397,11 +1393,8 @@
 		if (tx->req == tx->done) {
 			tx->queue_active = 0;
 			put_be32(htonl(1), tx->send_stop);
-<<<<<<< HEAD
-=======
 			mb();
 			mmiowb();
->>>>>>> c07f62e5
 		}
 		__netif_tx_unlock(dev_queue);
 	}
@@ -2873,11 +2866,8 @@
 	if ((mgp->dev->real_num_tx_queues > 1) && tx->queue_active == 0) {
 		tx->queue_active = 1;
 		put_be32(htonl(1), tx->send_go);
-<<<<<<< HEAD
-=======
 		mb();
 		mmiowb();
->>>>>>> c07f62e5
 	}
 	tx->pkt_start++;
 	if ((avail - count) < MXGEFW_MAX_SEND_DESC) {

--- conflicted
+++ resolved
@@ -1370,11 +1370,7 @@
 {
 	struct stm32_dfsdm_adc *adc = iio_priv(indio_dev);
 
-<<<<<<< HEAD
-	adc->dma_chan = dma_request_chan(&indio_dev->dev, "rx");
-=======
 	adc->dma_chan = dma_request_chan(dev, "rx");
->>>>>>> 04d5ce62
 	if (IS_ERR(adc->dma_chan)) {
 		int ret = PTR_ERR(adc->dma_chan);
 
@@ -1504,29 +1500,17 @@
 	init_completion(&adc->completion);
 
 	/* Optionally request DMA */
-<<<<<<< HEAD
-	ret = stm32_dfsdm_dma_request(indio_dev);
-	if (ret) {
-		if (ret != -ENODEV) {
-			if (ret != -EPROBE_DEFER)
-				dev_err(&indio_dev->dev,
-=======
 	ret = stm32_dfsdm_dma_request(dev, indio_dev);
 	if (ret) {
 		if (ret != -ENODEV) {
 			if (ret != -EPROBE_DEFER)
 				dev_err(dev,
->>>>>>> 04d5ce62
 					"DMA channel request failed with %d\n",
 					ret);
 			return ret;
 		}
 
-<<<<<<< HEAD
-		dev_dbg(&indio_dev->dev, "No DMA support\n");
-=======
 		dev_dbg(dev, "No DMA support\n");
->>>>>>> 04d5ce62
 		return 0;
 	}
 

--- conflicted
+++ resolved
@@ -83,17 +83,10 @@
 } __attribute__((packed));
 
 struct disk_stats {
-<<<<<<< HEAD
-	unsigned long sectors[NR_STAT_GROUPS];
-	unsigned long ios[NR_STAT_GROUPS];
-	unsigned long merges[NR_STAT_GROUPS];
-	unsigned long ticks[NR_STAT_GROUPS];
-=======
 	u64 nsecs[NR_STAT_GROUPS];
 	unsigned long sectors[NR_STAT_GROUPS];
 	unsigned long ios[NR_STAT_GROUPS];
 	unsigned long merges[NR_STAT_GROUPS];
->>>>>>> f9885ef8
 	unsigned long io_ticks;
 	unsigned long time_in_queue;
 };
@@ -361,12 +354,9 @@
 
 #endif /* CONFIG_SMP */
 
-<<<<<<< HEAD
-=======
 #define part_stat_read_msecs(part, which)				\
 	div_u64(part_stat_read(part, nsecs[which]), NSEC_PER_MSEC)
 
->>>>>>> f9885ef8
 #define part_stat_read_accum(part, field)				\
 	(part_stat_read(part, field[STAT_READ]) +			\
 	 part_stat_read(part, field[STAT_WRITE]) +			\

// SPDX-License-Identifier: GPL-2.0-or-later
/*
 *	NET3	IP device support routines.
 *
 *	Derived from the IP parts of dev.c 1.0.19
 * 		Authors:	Ross Biro
 *				Fred N. van Kempen, <waltje@uWalt.NL.Mugnet.ORG>
 *				Mark Evans, <evansmp@uhura.aston.ac.uk>
 *
 *	Additional Authors:
 *		Alan Cox, <gw4pts@gw4pts.ampr.org>
 *		Alexey Kuznetsov, <kuznet@ms2.inr.ac.ru>
 *
 *	Changes:
 *		Alexey Kuznetsov:	pa_* fields are replaced with ifaddr
 *					lists.
 *		Cyrus Durgin:		updated for kmod
 *		Matthias Andree:	in devinet_ioctl, compare label and
 *					address (4.4BSD alias style support),
 *					fall back to comparing just the label
 *					if no match found.
 */


#include <linux/uaccess.h>
#include <linux/bitops.h>
#include <linux/capability.h>
#include <linux/module.h>
#include <linux/types.h>
#include <linux/kernel.h>
#include <linux/sched/signal.h>
#include <linux/string.h>
#include <linux/mm.h>
#include <linux/socket.h>
#include <linux/sockios.h>
#include <linux/in.h>
#include <linux/errno.h>
#include <linux/interrupt.h>
#include <linux/if_addr.h>
#include <linux/if_ether.h>
#include <linux/inet.h>
#include <linux/netdevice.h>
#include <linux/etherdevice.h>
#include <linux/skbuff.h>
#include <linux/init.h>
#include <linux/notifier.h>
#include <linux/inetdevice.h>
#include <linux/igmp.h>
#include <linux/slab.h>
#include <linux/hash.h>
#ifdef CONFIG_SYSCTL
#include <linux/sysctl.h>
#endif
#include <linux/kmod.h>
#include <linux/netconf.h>

#include <net/arp.h>
#include <net/ip.h>
#include <net/route.h>
#include <net/ip_fib.h>
#include <net/rtnetlink.h>
#include <net/net_namespace.h>
#include <net/addrconf.h>

#define IPV6ONLY_FLAGS	\
		(IFA_F_NODAD | IFA_F_OPTIMISTIC | IFA_F_DADFAILED | \
		 IFA_F_HOMEADDRESS | IFA_F_TENTATIVE | \
		 IFA_F_MANAGETEMPADDR | IFA_F_STABLE_PRIVACY)

static struct ipv4_devconf ipv4_devconf = {
	.data = {
		[IPV4_DEVCONF_ACCEPT_REDIRECTS - 1] = 1,
		[IPV4_DEVCONF_SEND_REDIRECTS - 1] = 1,
		[IPV4_DEVCONF_SECURE_REDIRECTS - 1] = 1,
		[IPV4_DEVCONF_SHARED_MEDIA - 1] = 1,
		[IPV4_DEVCONF_IGMPV2_UNSOLICITED_REPORT_INTERVAL - 1] = 10000 /*ms*/,
		[IPV4_DEVCONF_IGMPV3_UNSOLICITED_REPORT_INTERVAL - 1] =  1000 /*ms*/,
		[IPV4_DEVCONF_ARP_EVICT_NOCARRIER - 1] = 1,
	},
};

static struct ipv4_devconf ipv4_devconf_dflt = {
	.data = {
		[IPV4_DEVCONF_ACCEPT_REDIRECTS - 1] = 1,
		[IPV4_DEVCONF_SEND_REDIRECTS - 1] = 1,
		[IPV4_DEVCONF_SECURE_REDIRECTS - 1] = 1,
		[IPV4_DEVCONF_SHARED_MEDIA - 1] = 1,
		[IPV4_DEVCONF_ACCEPT_SOURCE_ROUTE - 1] = 1,
		[IPV4_DEVCONF_IGMPV2_UNSOLICITED_REPORT_INTERVAL - 1] = 10000 /*ms*/,
		[IPV4_DEVCONF_IGMPV3_UNSOLICITED_REPORT_INTERVAL - 1] =  1000 /*ms*/,
		[IPV4_DEVCONF_ARP_EVICT_NOCARRIER - 1] = 1,
	},
};

#define IPV4_DEVCONF_DFLT(net, attr) \
	IPV4_DEVCONF((*net->ipv4.devconf_dflt), attr)

static const struct nla_policy ifa_ipv4_policy[IFA_MAX+1] = {
	[IFA_LOCAL]     	= { .type = NLA_U32 },
	[IFA_ADDRESS]   	= { .type = NLA_U32 },
	[IFA_BROADCAST] 	= { .type = NLA_U32 },
	[IFA_LABEL]     	= { .type = NLA_STRING, .len = IFNAMSIZ - 1 },
	[IFA_CACHEINFO]		= { .len = sizeof(struct ifa_cacheinfo) },
	[IFA_FLAGS]		= { .type = NLA_U32 },
	[IFA_RT_PRIORITY]	= { .type = NLA_U32 },
	[IFA_TARGET_NETNSID]	= { .type = NLA_S32 },
	[IFA_PROTO]		= { .type = NLA_U8 },
};

struct inet_fill_args {
	u32 portid;
	u32 seq;
	int event;
	unsigned int flags;
	int netnsid;
	int ifindex;
};

#define IN4_ADDR_HSIZE_SHIFT	8
#define IN4_ADDR_HSIZE		(1U << IN4_ADDR_HSIZE_SHIFT)

static struct hlist_head inet_addr_lst[IN4_ADDR_HSIZE];

static u32 inet_addr_hash(const struct net *net, __be32 addr)
{
	u32 val = (__force u32) addr ^ net_hash_mix(net);

	return hash_32(val, IN4_ADDR_HSIZE_SHIFT);
}

static void inet_hash_insert(struct net *net, struct in_ifaddr *ifa)
{
	u32 hash = inet_addr_hash(net, ifa->ifa_local);

	ASSERT_RTNL();
	hlist_add_head_rcu(&ifa->hash, &inet_addr_lst[hash]);
}

static void inet_hash_remove(struct in_ifaddr *ifa)
{
	ASSERT_RTNL();
	hlist_del_init_rcu(&ifa->hash);
}

/**
 * __ip_dev_find - find the first device with a given source address.
 * @net: the net namespace
 * @addr: the source address
 * @devref: if true, take a reference on the found device
 *
 * If a caller uses devref=false, it should be protected by RCU, or RTNL
 */
struct net_device *__ip_dev_find(struct net *net, __be32 addr, bool devref)
{
	struct net_device *result = NULL;
	struct in_ifaddr *ifa;

	rcu_read_lock();
	ifa = inet_lookup_ifaddr_rcu(net, addr);
	if (!ifa) {
		struct flowi4 fl4 = { .daddr = addr };
		struct fib_result res = { 0 };
		struct fib_table *local;

		/* Fallback to FIB local table so that communication
		 * over loopback subnets work.
		 */
		local = fib_get_table(net, RT_TABLE_LOCAL);
		if (local &&
		    !fib_table_lookup(local, &fl4, &res, FIB_LOOKUP_NOREF) &&
		    res.type == RTN_LOCAL)
			result = FIB_RES_DEV(res);
	} else {
		result = ifa->ifa_dev->dev;
	}
	if (result && devref)
		dev_hold(result);
	rcu_read_unlock();
	return result;
}
EXPORT_SYMBOL(__ip_dev_find);

/* called under RCU lock */
struct in_ifaddr *inet_lookup_ifaddr_rcu(struct net *net, __be32 addr)
{
	u32 hash = inet_addr_hash(net, addr);
	struct in_ifaddr *ifa;

	hlist_for_each_entry_rcu(ifa, &inet_addr_lst[hash], hash)
		if (ifa->ifa_local == addr &&
		    net_eq(dev_net(ifa->ifa_dev->dev), net))
			return ifa;

	return NULL;
}

static void rtmsg_ifa(int event, struct in_ifaddr *, struct nlmsghdr *, u32);

static BLOCKING_NOTIFIER_HEAD(inetaddr_chain);
static BLOCKING_NOTIFIER_HEAD(inetaddr_validator_chain);
static void inet_del_ifa(struct in_device *in_dev,
			 struct in_ifaddr __rcu **ifap,
			 int destroy);
#ifdef CONFIG_SYSCTL
static int devinet_sysctl_register(struct in_device *idev);
static void devinet_sysctl_unregister(struct in_device *idev);
#else
static int devinet_sysctl_register(struct in_device *idev)
{
	return 0;
}
static void devinet_sysctl_unregister(struct in_device *idev)
{
}
#endif

/* Locks all the inet devices. */

static struct in_ifaddr *inet_alloc_ifa(void)
{
	return kzalloc(sizeof(struct in_ifaddr), GFP_KERNEL_ACCOUNT);
}

static void inet_rcu_free_ifa(struct rcu_head *head)
{
	struct in_ifaddr *ifa = container_of(head, struct in_ifaddr, rcu_head);
	if (ifa->ifa_dev)
		in_dev_put(ifa->ifa_dev);
	kfree(ifa);
}

static void inet_free_ifa(struct in_ifaddr *ifa)
{
	call_rcu(&ifa->rcu_head, inet_rcu_free_ifa);
}

static void in_dev_free_rcu(struct rcu_head *head)
{
	struct in_device *idev = container_of(head, struct in_device, rcu_head);

	kfree(rcu_dereference_protected(idev->mc_hash, 1));
	kfree(idev);
}

void in_dev_finish_destroy(struct in_device *idev)
{
	struct net_device *dev = idev->dev;

	WARN_ON(idev->ifa_list);
	WARN_ON(idev->mc_list);
#ifdef NET_REFCNT_DEBUG
	pr_debug("%s: %p=%s\n", __func__, idev, dev ? dev->name : "NIL");
#endif
	netdev_put(dev, &idev->dev_tracker);
	if (!idev->dead)
		pr_err("Freeing alive in_device %p\n", idev);
	else
		call_rcu(&idev->rcu_head, in_dev_free_rcu);
}
EXPORT_SYMBOL(in_dev_finish_destroy);

static struct in_device *inetdev_init(struct net_device *dev)
{
	struct in_device *in_dev;
	int err = -ENOMEM;

	ASSERT_RTNL();

	in_dev = kzalloc(sizeof(*in_dev), GFP_KERNEL);
	if (!in_dev)
		goto out;
	memcpy(&in_dev->cnf, dev_net(dev)->ipv4.devconf_dflt,
			sizeof(in_dev->cnf));
	in_dev->cnf.sysctl = NULL;
	in_dev->dev = dev;
	in_dev->arp_parms = neigh_parms_alloc(dev, &arp_tbl);
	if (!in_dev->arp_parms)
		goto out_kfree;
	if (IPV4_DEVCONF(in_dev->cnf, FORWARDING))
		dev_disable_lro(dev);
	/* Reference in_dev->dev */
	netdev_hold(dev, &in_dev->dev_tracker, GFP_KERNEL);
	/* Account for reference dev->ip_ptr (below) */
	refcount_set(&in_dev->refcnt, 1);

	err = devinet_sysctl_register(in_dev);
	if (err) {
		in_dev->dead = 1;
		neigh_parms_release(&arp_tbl, in_dev->arp_parms);
		in_dev_put(in_dev);
		in_dev = NULL;
		goto out;
	}
	ip_mc_init_dev(in_dev);
	if (dev->flags & IFF_UP)
		ip_mc_up(in_dev);

	/* we can receive as soon as ip_ptr is set -- do this last */
	rcu_assign_pointer(dev->ip_ptr, in_dev);
out:
	return in_dev ?: ERR_PTR(err);
out_kfree:
	kfree(in_dev);
	in_dev = NULL;
	goto out;
}

static void inetdev_destroy(struct in_device *in_dev)
{
	struct net_device *dev;
	struct in_ifaddr *ifa;

	ASSERT_RTNL();

	dev = in_dev->dev;

	in_dev->dead = 1;

	ip_mc_destroy_dev(in_dev);

	while ((ifa = rtnl_dereference(in_dev->ifa_list)) != NULL) {
		inet_del_ifa(in_dev, &in_dev->ifa_list, 0);
		inet_free_ifa(ifa);
	}

	RCU_INIT_POINTER(dev->ip_ptr, NULL);

	devinet_sysctl_unregister(in_dev);
	neigh_parms_release(&arp_tbl, in_dev->arp_parms);
	arp_ifdown(dev);

	in_dev_put(in_dev);
}

int inet_addr_onlink(struct in_device *in_dev, __be32 a, __be32 b)
{
	const struct in_ifaddr *ifa;

	rcu_read_lock();
	in_dev_for_each_ifa_rcu(ifa, in_dev) {
		if (inet_ifa_match(a, ifa)) {
			if (!b || inet_ifa_match(b, ifa)) {
				rcu_read_unlock();
				return 1;
			}
		}
	}
	rcu_read_unlock();
	return 0;
}

static void __inet_del_ifa(struct in_device *in_dev,
			   struct in_ifaddr __rcu **ifap,
			   int destroy, struct nlmsghdr *nlh, u32 portid)
{
	struct in_ifaddr *promote = NULL;
	struct in_ifaddr *ifa, *ifa1;
	struct in_ifaddr __rcu **last_prim;
	struct in_ifaddr *prev_prom = NULL;
	int do_promote = IN_DEV_PROMOTE_SECONDARIES(in_dev);

	ASSERT_RTNL();

	ifa1 = rtnl_dereference(*ifap);
	last_prim = ifap;
	if (in_dev->dead)
		goto no_promotions;

	/* 1. Deleting primary ifaddr forces deletion all secondaries
	 * unless alias promotion is set
	 **/

	if (!(ifa1->ifa_flags & IFA_F_SECONDARY)) {
		struct in_ifaddr __rcu **ifap1 = &ifa1->ifa_next;

		while ((ifa = rtnl_dereference(*ifap1)) != NULL) {
			if (!(ifa->ifa_flags & IFA_F_SECONDARY) &&
			    ifa1->ifa_scope <= ifa->ifa_scope)
				last_prim = &ifa->ifa_next;

			if (!(ifa->ifa_flags & IFA_F_SECONDARY) ||
			    ifa1->ifa_mask != ifa->ifa_mask ||
			    !inet_ifa_match(ifa1->ifa_address, ifa)) {
				ifap1 = &ifa->ifa_next;
				prev_prom = ifa;
				continue;
			}

			if (!do_promote) {
				inet_hash_remove(ifa);
				*ifap1 = ifa->ifa_next;

				rtmsg_ifa(RTM_DELADDR, ifa, nlh, portid);
				blocking_notifier_call_chain(&inetaddr_chain,
						NETDEV_DOWN, ifa);
				inet_free_ifa(ifa);
			} else {
				promote = ifa;
				break;
			}
		}
	}

	/* On promotion all secondaries from subnet are changing
	 * the primary IP, we must remove all their routes silently
	 * and later to add them back with new prefsrc. Do this
	 * while all addresses are on the device list.
	 */
	for (ifa = promote; ifa; ifa = rtnl_dereference(ifa->ifa_next)) {
		if (ifa1->ifa_mask == ifa->ifa_mask &&
		    inet_ifa_match(ifa1->ifa_address, ifa))
			fib_del_ifaddr(ifa, ifa1);
	}

no_promotions:
	/* 2. Unlink it */

	*ifap = ifa1->ifa_next;
	inet_hash_remove(ifa1);

	/* 3. Announce address deletion */

	/* Send message first, then call notifier.
	   At first sight, FIB update triggered by notifier
	   will refer to already deleted ifaddr, that could confuse
	   netlink listeners. It is not true: look, gated sees
	   that route deleted and if it still thinks that ifaddr
	   is valid, it will try to restore deleted routes... Grr.
	   So that, this order is correct.
	 */
	rtmsg_ifa(RTM_DELADDR, ifa1, nlh, portid);
	blocking_notifier_call_chain(&inetaddr_chain, NETDEV_DOWN, ifa1);

	if (promote) {
		struct in_ifaddr *next_sec;

		next_sec = rtnl_dereference(promote->ifa_next);
		if (prev_prom) {
			struct in_ifaddr *last_sec;

			rcu_assign_pointer(prev_prom->ifa_next, next_sec);

			last_sec = rtnl_dereference(*last_prim);
			rcu_assign_pointer(promote->ifa_next, last_sec);
			rcu_assign_pointer(*last_prim, promote);
		}

		promote->ifa_flags &= ~IFA_F_SECONDARY;
		rtmsg_ifa(RTM_NEWADDR, promote, nlh, portid);
		blocking_notifier_call_chain(&inetaddr_chain,
				NETDEV_UP, promote);
		for (ifa = next_sec; ifa;
		     ifa = rtnl_dereference(ifa->ifa_next)) {
			if (ifa1->ifa_mask != ifa->ifa_mask ||
			    !inet_ifa_match(ifa1->ifa_address, ifa))
					continue;
			fib_add_ifaddr(ifa);
		}

	}
	if (destroy)
		inet_free_ifa(ifa1);
}

static void inet_del_ifa(struct in_device *in_dev,
			 struct in_ifaddr __rcu **ifap,
			 int destroy)
{
	__inet_del_ifa(in_dev, ifap, destroy, NULL, 0);
}

static void check_lifetime(struct work_struct *work);

static DECLARE_DELAYED_WORK(check_lifetime_work, check_lifetime);

static int __inet_insert_ifa(struct in_ifaddr *ifa, struct nlmsghdr *nlh,
			     u32 portid, struct netlink_ext_ack *extack)
{
	struct in_ifaddr __rcu **last_primary, **ifap;
	struct in_device *in_dev = ifa->ifa_dev;
	struct in_validator_info ivi;
	struct in_ifaddr *ifa1;
	int ret;

	ASSERT_RTNL();

	if (!ifa->ifa_local) {
		inet_free_ifa(ifa);
		return 0;
	}

	ifa->ifa_flags &= ~IFA_F_SECONDARY;
	last_primary = &in_dev->ifa_list;

	/* Don't set IPv6 only flags to IPv4 addresses */
	ifa->ifa_flags &= ~IPV6ONLY_FLAGS;

	ifap = &in_dev->ifa_list;
	ifa1 = rtnl_dereference(*ifap);

	while (ifa1) {
		if (!(ifa1->ifa_flags & IFA_F_SECONDARY) &&
		    ifa->ifa_scope <= ifa1->ifa_scope)
			last_primary = &ifa1->ifa_next;
		if (ifa1->ifa_mask == ifa->ifa_mask &&
		    inet_ifa_match(ifa1->ifa_address, ifa)) {
			if (ifa1->ifa_local == ifa->ifa_local) {
				inet_free_ifa(ifa);
				return -EEXIST;
			}
			if (ifa1->ifa_scope != ifa->ifa_scope) {
				NL_SET_ERR_MSG(extack, "ipv4: Invalid scope value");
				inet_free_ifa(ifa);
				return -EINVAL;
			}
			ifa->ifa_flags |= IFA_F_SECONDARY;
		}

		ifap = &ifa1->ifa_next;
		ifa1 = rtnl_dereference(*ifap);
	}

	/* Allow any devices that wish to register ifaddr validtors to weigh
	 * in now, before changes are committed.  The rntl lock is serializing
	 * access here, so the state should not change between a validator call
	 * and a final notify on commit.  This isn't invoked on promotion under
	 * the assumption that validators are checking the address itself, and
	 * not the flags.
	 */
	ivi.ivi_addr = ifa->ifa_address;
	ivi.ivi_dev = ifa->ifa_dev;
	ivi.extack = extack;
	ret = blocking_notifier_call_chain(&inetaddr_validator_chain,
					   NETDEV_UP, &ivi);
	ret = notifier_to_errno(ret);
	if (ret) {
		inet_free_ifa(ifa);
		return ret;
	}

	if (!(ifa->ifa_flags & IFA_F_SECONDARY))
		ifap = last_primary;

	rcu_assign_pointer(ifa->ifa_next, *ifap);
	rcu_assign_pointer(*ifap, ifa);

	inet_hash_insert(dev_net(in_dev->dev), ifa);

	cancel_delayed_work(&check_lifetime_work);
	queue_delayed_work(system_power_efficient_wq, &check_lifetime_work, 0);

	/* Send message first, then call notifier.
	   Notifier will trigger FIB update, so that
	   listeners of netlink will know about new ifaddr */
	rtmsg_ifa(RTM_NEWADDR, ifa, nlh, portid);
	blocking_notifier_call_chain(&inetaddr_chain, NETDEV_UP, ifa);

	return 0;
}

static int inet_insert_ifa(struct in_ifaddr *ifa)
{
	return __inet_insert_ifa(ifa, NULL, 0, NULL);
}

static int inet_set_ifa(struct net_device *dev, struct in_ifaddr *ifa)
{
	struct in_device *in_dev = __in_dev_get_rtnl(dev);

	ASSERT_RTNL();

	if (!in_dev) {
		inet_free_ifa(ifa);
		return -ENOBUFS;
	}
	ipv4_devconf_setall(in_dev);
	neigh_parms_data_state_setall(in_dev->arp_parms);
	if (ifa->ifa_dev != in_dev) {
		WARN_ON(ifa->ifa_dev);
		in_dev_hold(in_dev);
		ifa->ifa_dev = in_dev;
	}
	if (ipv4_is_loopback(ifa->ifa_local))
		ifa->ifa_scope = RT_SCOPE_HOST;
	return inet_insert_ifa(ifa);
}

/* Caller must hold RCU or RTNL :
 * We dont take a reference on found in_device
 */
struct in_device *inetdev_by_index(struct net *net, int ifindex)
{
	struct net_device *dev;
	struct in_device *in_dev = NULL;

	rcu_read_lock();
	dev = dev_get_by_index_rcu(net, ifindex);
	if (dev)
		in_dev = rcu_dereference_rtnl(dev->ip_ptr);
	rcu_read_unlock();
	return in_dev;
}
EXPORT_SYMBOL(inetdev_by_index);

/* Called only from RTNL semaphored context. No locks. */

struct in_ifaddr *inet_ifa_byprefix(struct in_device *in_dev, __be32 prefix,
				    __be32 mask)
{
	struct in_ifaddr *ifa;

	ASSERT_RTNL();

	in_dev_for_each_ifa_rtnl(ifa, in_dev) {
		if (ifa->ifa_mask == mask && inet_ifa_match(prefix, ifa))
			return ifa;
	}
	return NULL;
}

static int ip_mc_autojoin_config(struct net *net, bool join,
				 const struct in_ifaddr *ifa)
{
#if defined(CONFIG_IP_MULTICAST)
	struct ip_mreqn mreq = {
		.imr_multiaddr.s_addr = ifa->ifa_address,
		.imr_ifindex = ifa->ifa_dev->dev->ifindex,
	};
	struct sock *sk = net->ipv4.mc_autojoin_sk;
	int ret;

	ASSERT_RTNL();

	lock_sock(sk);
	if (join)
		ret = ip_mc_join_group(sk, &mreq);
	else
		ret = ip_mc_leave_group(sk, &mreq);
	release_sock(sk);

	return ret;
#else
	return -EOPNOTSUPP;
#endif
}

static int inet_rtm_deladdr(struct sk_buff *skb, struct nlmsghdr *nlh,
			    struct netlink_ext_ack *extack)
{
	struct net *net = sock_net(skb->sk);
	struct in_ifaddr __rcu **ifap;
	struct nlattr *tb[IFA_MAX+1];
	struct in_device *in_dev;
	struct ifaddrmsg *ifm;
	struct in_ifaddr *ifa;
	int err;

	ASSERT_RTNL();

	err = nlmsg_parse_deprecated(nlh, sizeof(*ifm), tb, IFA_MAX,
				     ifa_ipv4_policy, extack);
	if (err < 0)
		goto errout;

	ifm = nlmsg_data(nlh);
	in_dev = inetdev_by_index(net, ifm->ifa_index);
	if (!in_dev) {
		NL_SET_ERR_MSG(extack, "ipv4: Device not found");
		err = -ENODEV;
		goto errout;
	}

	for (ifap = &in_dev->ifa_list; (ifa = rtnl_dereference(*ifap)) != NULL;
	     ifap = &ifa->ifa_next) {
		if (tb[IFA_LOCAL] &&
		    ifa->ifa_local != nla_get_in_addr(tb[IFA_LOCAL]))
			continue;

		if (tb[IFA_LABEL] && nla_strcmp(tb[IFA_LABEL], ifa->ifa_label))
			continue;

		if (tb[IFA_ADDRESS] &&
		    (ifm->ifa_prefixlen != ifa->ifa_prefixlen ||
		    !inet_ifa_match(nla_get_in_addr(tb[IFA_ADDRESS]), ifa)))
			continue;

		if (ipv4_is_multicast(ifa->ifa_address))
			ip_mc_autojoin_config(net, false, ifa);
		__inet_del_ifa(in_dev, ifap, 1, nlh, NETLINK_CB(skb).portid);
		return 0;
	}

	NL_SET_ERR_MSG(extack, "ipv4: Address not found");
	err = -EADDRNOTAVAIL;
errout:
	return err;
}

#define INFINITY_LIFE_TIME	0xFFFFFFFF

static void check_lifetime(struct work_struct *work)
{
	unsigned long now, next, next_sec, next_sched;
	struct in_ifaddr *ifa;
	struct hlist_node *n;
	int i;

	now = jiffies;
	next = round_jiffies_up(now + ADDR_CHECK_FREQUENCY);

	for (i = 0; i < IN4_ADDR_HSIZE; i++) {
		bool change_needed = false;

		rcu_read_lock();
		hlist_for_each_entry_rcu(ifa, &inet_addr_lst[i], hash) {
			unsigned long age, tstamp;
			u32 preferred_lft;
			u32 valid_lft;
			u32 flags;

			flags = READ_ONCE(ifa->ifa_flags);
			if (flags & IFA_F_PERMANENT)
				continue;

			preferred_lft = READ_ONCE(ifa->ifa_preferred_lft);
			valid_lft = READ_ONCE(ifa->ifa_valid_lft);
			tstamp = READ_ONCE(ifa->ifa_tstamp);
			/* We try to batch several events at once. */
			age = (now - tstamp +
			       ADDRCONF_TIMER_FUZZ_MINUS) / HZ;

			if (valid_lft != INFINITY_LIFE_TIME &&
			    age >= valid_lft) {
				change_needed = true;
			} else if (preferred_lft ==
				   INFINITY_LIFE_TIME) {
				continue;
			} else if (age >= preferred_lft) {
				if (time_before(tstamp + valid_lft * HZ, next))
					next = tstamp + valid_lft * HZ;

				if (!(flags & IFA_F_DEPRECATED))
					change_needed = true;
			} else if (time_before(tstamp + preferred_lft * HZ,
					       next)) {
				next = tstamp + preferred_lft * HZ;
			}
		}
		rcu_read_unlock();
		if (!change_needed)
			continue;
		rtnl_lock();
		hlist_for_each_entry_safe(ifa, n, &inet_addr_lst[i], hash) {
			unsigned long age;

			if (ifa->ifa_flags & IFA_F_PERMANENT)
				continue;

			/* We try to batch several events at once. */
			age = (now - ifa->ifa_tstamp +
			       ADDRCONF_TIMER_FUZZ_MINUS) / HZ;

			if (ifa->ifa_valid_lft != INFINITY_LIFE_TIME &&
			    age >= ifa->ifa_valid_lft) {
				struct in_ifaddr __rcu **ifap;
				struct in_ifaddr *tmp;

				ifap = &ifa->ifa_dev->ifa_list;
				tmp = rtnl_dereference(*ifap);
				while (tmp) {
					if (tmp == ifa) {
						inet_del_ifa(ifa->ifa_dev,
							     ifap, 1);
						break;
					}
					ifap = &tmp->ifa_next;
					tmp = rtnl_dereference(*ifap);
				}
			} else if (ifa->ifa_preferred_lft !=
				   INFINITY_LIFE_TIME &&
				   age >= ifa->ifa_preferred_lft &&
				   !(ifa->ifa_flags & IFA_F_DEPRECATED)) {
				ifa->ifa_flags |= IFA_F_DEPRECATED;
				rtmsg_ifa(RTM_NEWADDR, ifa, NULL, 0);
			}
		}
		rtnl_unlock();
	}

	next_sec = round_jiffies_up(next);
	next_sched = next;

	/* If rounded timeout is accurate enough, accept it. */
	if (time_before(next_sec, next + ADDRCONF_TIMER_FUZZ))
		next_sched = next_sec;

	now = jiffies;
	/* And minimum interval is ADDRCONF_TIMER_FUZZ_MAX. */
	if (time_before(next_sched, now + ADDRCONF_TIMER_FUZZ_MAX))
		next_sched = now + ADDRCONF_TIMER_FUZZ_MAX;

	queue_delayed_work(system_power_efficient_wq, &check_lifetime_work,
			next_sched - now);
}

static void set_ifa_lifetime(struct in_ifaddr *ifa, __u32 valid_lft,
			     __u32 prefered_lft)
{
	unsigned long timeout;
	u32 flags;

	flags = ifa->ifa_flags & ~(IFA_F_PERMANENT | IFA_F_DEPRECATED);

	timeout = addrconf_timeout_fixup(valid_lft, HZ);
	if (addrconf_finite_timeout(timeout))
		WRITE_ONCE(ifa->ifa_valid_lft, timeout);
	else
		flags |= IFA_F_PERMANENT;

	timeout = addrconf_timeout_fixup(prefered_lft, HZ);
	if (addrconf_finite_timeout(timeout)) {
		if (timeout == 0)
			flags |= IFA_F_DEPRECATED;
		WRITE_ONCE(ifa->ifa_preferred_lft, timeout);
	}
	WRITE_ONCE(ifa->ifa_flags, flags);
	WRITE_ONCE(ifa->ifa_tstamp, jiffies);
	if (!ifa->ifa_cstamp)
		WRITE_ONCE(ifa->ifa_cstamp, ifa->ifa_tstamp);
}

static struct in_ifaddr *rtm_to_ifaddr(struct net *net, struct nlmsghdr *nlh,
				       __u32 *pvalid_lft, __u32 *pprefered_lft,
				       struct netlink_ext_ack *extack)
{
	struct nlattr *tb[IFA_MAX+1];
	struct in_ifaddr *ifa;
	struct ifaddrmsg *ifm;
	struct net_device *dev;
	struct in_device *in_dev;
	int err;

	err = nlmsg_parse_deprecated(nlh, sizeof(*ifm), tb, IFA_MAX,
				     ifa_ipv4_policy, extack);
	if (err < 0)
		goto errout;

	ifm = nlmsg_data(nlh);
	err = -EINVAL;

	if (ifm->ifa_prefixlen > 32) {
		NL_SET_ERR_MSG(extack, "ipv4: Invalid prefix length");
		goto errout;
	}

	if (!tb[IFA_LOCAL]) {
		NL_SET_ERR_MSG(extack, "ipv4: Local address is not supplied");
		goto errout;
	}

	dev = __dev_get_by_index(net, ifm->ifa_index);
	err = -ENODEV;
	if (!dev) {
		NL_SET_ERR_MSG(extack, "ipv4: Device not found");
		goto errout;
	}

	in_dev = __in_dev_get_rtnl(dev);
	err = -ENOBUFS;
	if (!in_dev)
		goto errout;

	ifa = inet_alloc_ifa();
	if (!ifa)
		/*
		 * A potential indev allocation can be left alive, it stays
		 * assigned to its device and is destroy with it.
		 */
		goto errout;

	ipv4_devconf_setall(in_dev);
	neigh_parms_data_state_setall(in_dev->arp_parms);
	in_dev_hold(in_dev);

	if (!tb[IFA_ADDRESS])
		tb[IFA_ADDRESS] = tb[IFA_LOCAL];

	INIT_HLIST_NODE(&ifa->hash);
	ifa->ifa_prefixlen = ifm->ifa_prefixlen;
	ifa->ifa_mask = inet_make_mask(ifm->ifa_prefixlen);
	ifa->ifa_flags = tb[IFA_FLAGS] ? nla_get_u32(tb[IFA_FLAGS]) :
					 ifm->ifa_flags;
	ifa->ifa_scope = ifm->ifa_scope;
	ifa->ifa_dev = in_dev;

	ifa->ifa_local = nla_get_in_addr(tb[IFA_LOCAL]);
	ifa->ifa_address = nla_get_in_addr(tb[IFA_ADDRESS]);

	if (tb[IFA_BROADCAST])
		ifa->ifa_broadcast = nla_get_in_addr(tb[IFA_BROADCAST]);

	if (tb[IFA_LABEL])
		nla_strscpy(ifa->ifa_label, tb[IFA_LABEL], IFNAMSIZ);
	else
		memcpy(ifa->ifa_label, dev->name, IFNAMSIZ);

	if (tb[IFA_RT_PRIORITY])
		ifa->ifa_rt_priority = nla_get_u32(tb[IFA_RT_PRIORITY]);

	if (tb[IFA_PROTO])
		ifa->ifa_proto = nla_get_u8(tb[IFA_PROTO]);

	if (tb[IFA_CACHEINFO]) {
		struct ifa_cacheinfo *ci;

		ci = nla_data(tb[IFA_CACHEINFO]);
		if (!ci->ifa_valid || ci->ifa_prefered > ci->ifa_valid) {
			NL_SET_ERR_MSG(extack, "ipv4: address lifetime invalid");
			err = -EINVAL;
			goto errout_free;
		}
		*pvalid_lft = ci->ifa_valid;
		*pprefered_lft = ci->ifa_prefered;
	}

	return ifa;

errout_free:
	inet_free_ifa(ifa);
errout:
	return ERR_PTR(err);
}

static struct in_ifaddr *find_matching_ifa(struct in_ifaddr *ifa)
{
	struct in_device *in_dev = ifa->ifa_dev;
	struct in_ifaddr *ifa1;

	if (!ifa->ifa_local)
		return NULL;

	in_dev_for_each_ifa_rtnl(ifa1, in_dev) {
		if (ifa1->ifa_mask == ifa->ifa_mask &&
		    inet_ifa_match(ifa1->ifa_address, ifa) &&
		    ifa1->ifa_local == ifa->ifa_local)
			return ifa1;
	}
	return NULL;
}

static int inet_rtm_newaddr(struct sk_buff *skb, struct nlmsghdr *nlh,
			    struct netlink_ext_ack *extack)
{
	struct net *net = sock_net(skb->sk);
	struct in_ifaddr *ifa;
	struct in_ifaddr *ifa_existing;
	__u32 valid_lft = INFINITY_LIFE_TIME;
	__u32 prefered_lft = INFINITY_LIFE_TIME;

	ASSERT_RTNL();

	ifa = rtm_to_ifaddr(net, nlh, &valid_lft, &prefered_lft, extack);
	if (IS_ERR(ifa))
		return PTR_ERR(ifa);

	ifa_existing = find_matching_ifa(ifa);
	if (!ifa_existing) {
		/* It would be best to check for !NLM_F_CREATE here but
		 * userspace already relies on not having to provide this.
		 */
		set_ifa_lifetime(ifa, valid_lft, prefered_lft);
		if (ifa->ifa_flags & IFA_F_MCAUTOJOIN) {
			int ret = ip_mc_autojoin_config(net, true, ifa);

			if (ret < 0) {
				NL_SET_ERR_MSG(extack, "ipv4: Multicast auto join failed");
				inet_free_ifa(ifa);
				return ret;
			}
		}
		return __inet_insert_ifa(ifa, nlh, NETLINK_CB(skb).portid,
					 extack);
	} else {
		u32 new_metric = ifa->ifa_rt_priority;
		u8 new_proto = ifa->ifa_proto;

		inet_free_ifa(ifa);

		if (nlh->nlmsg_flags & NLM_F_EXCL ||
		    !(nlh->nlmsg_flags & NLM_F_REPLACE)) {
			NL_SET_ERR_MSG(extack, "ipv4: Address already assigned");
			return -EEXIST;
		}
		ifa = ifa_existing;

		if (ifa->ifa_rt_priority != new_metric) {
			fib_modify_prefix_metric(ifa, new_metric);
			ifa->ifa_rt_priority = new_metric;
		}

		ifa->ifa_proto = new_proto;

		set_ifa_lifetime(ifa, valid_lft, prefered_lft);
		cancel_delayed_work(&check_lifetime_work);
		queue_delayed_work(system_power_efficient_wq,
				&check_lifetime_work, 0);
		rtmsg_ifa(RTM_NEWADDR, ifa, nlh, NETLINK_CB(skb).portid);
	}
	return 0;
}

/*
 *	Determine a default network mask, based on the IP address.
 */

static int inet_abc_len(__be32 addr)
{
	int rc = -1;	/* Something else, probably a multicast. */

	if (ipv4_is_zeronet(addr) || ipv4_is_lbcast(addr))
		rc = 0;
	else {
		__u32 haddr = ntohl(addr);
		if (IN_CLASSA(haddr))
			rc = 8;
		else if (IN_CLASSB(haddr))
			rc = 16;
		else if (IN_CLASSC(haddr))
			rc = 24;
		else if (IN_CLASSE(haddr))
			rc = 32;
	}

	return rc;
}


int devinet_ioctl(struct net *net, unsigned int cmd, struct ifreq *ifr)
{
	struct sockaddr_in sin_orig;
	struct sockaddr_in *sin = (struct sockaddr_in *)&ifr->ifr_addr;
	struct in_ifaddr __rcu **ifap = NULL;
	struct in_device *in_dev;
	struct in_ifaddr *ifa = NULL;
	struct net_device *dev;
	char *colon;
	int ret = -EFAULT;
	int tryaddrmatch = 0;

	ifr->ifr_name[IFNAMSIZ - 1] = 0;

	/* save original address for comparison */
	memcpy(&sin_orig, sin, sizeof(*sin));

	colon = strchr(ifr->ifr_name, ':');
	if (colon)
		*colon = 0;

	dev_load(net, ifr->ifr_name);

	switch (cmd) {
	case SIOCGIFADDR:	/* Get interface address */
	case SIOCGIFBRDADDR:	/* Get the broadcast address */
	case SIOCGIFDSTADDR:	/* Get the destination address */
	case SIOCGIFNETMASK:	/* Get the netmask for the interface */
		/* Note that these ioctls will not sleep,
		   so that we do not impose a lock.
		   One day we will be forced to put shlock here (I mean SMP)
		 */
		tryaddrmatch = (sin_orig.sin_family == AF_INET);
		memset(sin, 0, sizeof(*sin));
		sin->sin_family = AF_INET;
		break;

	case SIOCSIFFLAGS:
		ret = -EPERM;
		if (!ns_capable(net->user_ns, CAP_NET_ADMIN))
			goto out;
		break;
	case SIOCSIFADDR:	/* Set interface address (and family) */
	case SIOCSIFBRDADDR:	/* Set the broadcast address */
	case SIOCSIFDSTADDR:	/* Set the destination address */
	case SIOCSIFNETMASK: 	/* Set the netmask for the interface */
		ret = -EPERM;
		if (!ns_capable(net->user_ns, CAP_NET_ADMIN))
			goto out;
		ret = -EINVAL;
		if (sin->sin_family != AF_INET)
			goto out;
		break;
	default:
		ret = -EINVAL;
		goto out;
	}

	rtnl_lock();

	ret = -ENODEV;
	dev = __dev_get_by_name(net, ifr->ifr_name);
	if (!dev)
		goto done;

	if (colon)
		*colon = ':';

	in_dev = __in_dev_get_rtnl(dev);
	if (in_dev) {
		if (tryaddrmatch) {
			/* Matthias Andree */
			/* compare label and address (4.4BSD style) */
			/* note: we only do this for a limited set of ioctls
			   and only if the original address family was AF_INET.
			   This is checked above. */

			for (ifap = &in_dev->ifa_list;
			     (ifa = rtnl_dereference(*ifap)) != NULL;
			     ifap = &ifa->ifa_next) {
				if (!strcmp(ifr->ifr_name, ifa->ifa_label) &&
				    sin_orig.sin_addr.s_addr ==
							ifa->ifa_local) {
					break; /* found */
				}
			}
		}
		/* we didn't get a match, maybe the application is
		   4.3BSD-style and passed in junk so we fall back to
		   comparing just the label */
		if (!ifa) {
			for (ifap = &in_dev->ifa_list;
			     (ifa = rtnl_dereference(*ifap)) != NULL;
			     ifap = &ifa->ifa_next)
				if (!strcmp(ifr->ifr_name, ifa->ifa_label))
					break;
		}
	}

	ret = -EADDRNOTAVAIL;
	if (!ifa && cmd != SIOCSIFADDR && cmd != SIOCSIFFLAGS)
		goto done;

	switch (cmd) {
	case SIOCGIFADDR:	/* Get interface address */
		ret = 0;
		sin->sin_addr.s_addr = ifa->ifa_local;
		break;

	case SIOCGIFBRDADDR:	/* Get the broadcast address */
		ret = 0;
		sin->sin_addr.s_addr = ifa->ifa_broadcast;
		break;

	case SIOCGIFDSTADDR:	/* Get the destination address */
		ret = 0;
		sin->sin_addr.s_addr = ifa->ifa_address;
		break;

	case SIOCGIFNETMASK:	/* Get the netmask for the interface */
		ret = 0;
		sin->sin_addr.s_addr = ifa->ifa_mask;
		break;

	case SIOCSIFFLAGS:
		if (colon) {
			ret = -EADDRNOTAVAIL;
			if (!ifa)
				break;
			ret = 0;
			if (!(ifr->ifr_flags & IFF_UP))
				inet_del_ifa(in_dev, ifap, 1);
			break;
		}
		ret = dev_change_flags(dev, ifr->ifr_flags, NULL);
		break;

	case SIOCSIFADDR:	/* Set interface address (and family) */
		ret = -EINVAL;
		if (inet_abc_len(sin->sin_addr.s_addr) < 0)
			break;

		if (!ifa) {
			ret = -ENOBUFS;
			ifa = inet_alloc_ifa();
			if (!ifa)
				break;
			INIT_HLIST_NODE(&ifa->hash);
			if (colon)
				memcpy(ifa->ifa_label, ifr->ifr_name, IFNAMSIZ);
			else
				memcpy(ifa->ifa_label, dev->name, IFNAMSIZ);
		} else {
			ret = 0;
			if (ifa->ifa_local == sin->sin_addr.s_addr)
				break;
			inet_del_ifa(in_dev, ifap, 0);
			ifa->ifa_broadcast = 0;
			ifa->ifa_scope = 0;
		}

		ifa->ifa_address = ifa->ifa_local = sin->sin_addr.s_addr;

		if (!(dev->flags & IFF_POINTOPOINT)) {
			ifa->ifa_prefixlen = inet_abc_len(ifa->ifa_address);
			ifa->ifa_mask = inet_make_mask(ifa->ifa_prefixlen);
			if ((dev->flags & IFF_BROADCAST) &&
			    ifa->ifa_prefixlen < 31)
				ifa->ifa_broadcast = ifa->ifa_address |
						     ~ifa->ifa_mask;
		} else {
			ifa->ifa_prefixlen = 32;
			ifa->ifa_mask = inet_make_mask(32);
		}
		set_ifa_lifetime(ifa, INFINITY_LIFE_TIME, INFINITY_LIFE_TIME);
		ret = inet_set_ifa(dev, ifa);
		break;

	case SIOCSIFBRDADDR:	/* Set the broadcast address */
		ret = 0;
		if (ifa->ifa_broadcast != sin->sin_addr.s_addr) {
			inet_del_ifa(in_dev, ifap, 0);
			ifa->ifa_broadcast = sin->sin_addr.s_addr;
			inet_insert_ifa(ifa);
		}
		break;

	case SIOCSIFDSTADDR:	/* Set the destination address */
		ret = 0;
		if (ifa->ifa_address == sin->sin_addr.s_addr)
			break;
		ret = -EINVAL;
		if (inet_abc_len(sin->sin_addr.s_addr) < 0)
			break;
		ret = 0;
		inet_del_ifa(in_dev, ifap, 0);
		ifa->ifa_address = sin->sin_addr.s_addr;
		inet_insert_ifa(ifa);
		break;

	case SIOCSIFNETMASK: 	/* Set the netmask for the interface */

		/*
		 *	The mask we set must be legal.
		 */
		ret = -EINVAL;
		if (bad_mask(sin->sin_addr.s_addr, 0))
			break;
		ret = 0;
		if (ifa->ifa_mask != sin->sin_addr.s_addr) {
			__be32 old_mask = ifa->ifa_mask;
			inet_del_ifa(in_dev, ifap, 0);
			ifa->ifa_mask = sin->sin_addr.s_addr;
			ifa->ifa_prefixlen = inet_mask_len(ifa->ifa_mask);

			/* See if current broadcast address matches
			 * with current netmask, then recalculate
			 * the broadcast address. Otherwise it's a
			 * funny address, so don't touch it since
			 * the user seems to know what (s)he's doing...
			 */
			if ((dev->flags & IFF_BROADCAST) &&
			    (ifa->ifa_prefixlen < 31) &&
			    (ifa->ifa_broadcast ==
			     (ifa->ifa_local|~old_mask))) {
				ifa->ifa_broadcast = (ifa->ifa_local |
						      ~sin->sin_addr.s_addr);
			}
			inet_insert_ifa(ifa);
		}
		break;
	}
done:
	rtnl_unlock();
out:
	return ret;
}

int inet_gifconf(struct net_device *dev, char __user *buf, int len, int size)
{
	struct in_device *in_dev = __in_dev_get_rtnl(dev);
	const struct in_ifaddr *ifa;
	struct ifreq ifr;
	int done = 0;

	if (WARN_ON(size > sizeof(struct ifreq)))
		goto out;

	if (!in_dev)
		goto out;

	in_dev_for_each_ifa_rtnl(ifa, in_dev) {
		if (!buf) {
			done += size;
			continue;
		}
		if (len < size)
			break;
		memset(&ifr, 0, sizeof(struct ifreq));
		strcpy(ifr.ifr_name, ifa->ifa_label);

		(*(struct sockaddr_in *)&ifr.ifr_addr).sin_family = AF_INET;
		(*(struct sockaddr_in *)&ifr.ifr_addr).sin_addr.s_addr =
								ifa->ifa_local;

		if (copy_to_user(buf + done, &ifr, size)) {
			done = -EFAULT;
			break;
		}
		len  -= size;
		done += size;
	}
out:
	return done;
}

static __be32 in_dev_select_addr(const struct in_device *in_dev,
				 int scope)
{
	const struct in_ifaddr *ifa;

	in_dev_for_each_ifa_rcu(ifa, in_dev) {
		if (READ_ONCE(ifa->ifa_flags) & IFA_F_SECONDARY)
			continue;
		if (ifa->ifa_scope != RT_SCOPE_LINK &&
		    ifa->ifa_scope <= scope)
			return ifa->ifa_local;
	}

	return 0;
}

__be32 inet_select_addr(const struct net_device *dev, __be32 dst, int scope)
{
	const struct in_ifaddr *ifa;
	__be32 addr = 0;
	unsigned char localnet_scope = RT_SCOPE_HOST;
	struct in_device *in_dev;
	struct net *net = dev_net(dev);
	int master_idx;

	rcu_read_lock();
	in_dev = __in_dev_get_rcu(dev);
	if (!in_dev)
		goto no_in_dev;

	if (unlikely(IN_DEV_ROUTE_LOCALNET(in_dev)))
		localnet_scope = RT_SCOPE_LINK;

	in_dev_for_each_ifa_rcu(ifa, in_dev) {
		if (READ_ONCE(ifa->ifa_flags) & IFA_F_SECONDARY)
			continue;
		if (min(ifa->ifa_scope, localnet_scope) > scope)
			continue;
		if (!dst || inet_ifa_match(dst, ifa)) {
			addr = ifa->ifa_local;
			break;
		}
		if (!addr)
			addr = ifa->ifa_local;
	}

	if (addr)
		goto out_unlock;
no_in_dev:
	master_idx = l3mdev_master_ifindex_rcu(dev);

	/* For VRFs, the VRF device takes the place of the loopback device,
	 * with addresses on it being preferred.  Note in such cases the
	 * loopback device will be among the devices that fail the master_idx
	 * equality check in the loop below.
	 */
	if (master_idx &&
	    (dev = dev_get_by_index_rcu(net, master_idx)) &&
	    (in_dev = __in_dev_get_rcu(dev))) {
		addr = in_dev_select_addr(in_dev, scope);
		if (addr)
			goto out_unlock;
	}

	/* Not loopback addresses on loopback should be preferred
	   in this case. It is important that lo is the first interface
	   in dev_base list.
	 */
	for_each_netdev_rcu(net, dev) {
		if (l3mdev_master_ifindex_rcu(dev) != master_idx)
			continue;

		in_dev = __in_dev_get_rcu(dev);
		if (!in_dev)
			continue;

		addr = in_dev_select_addr(in_dev, scope);
		if (addr)
			goto out_unlock;
	}
out_unlock:
	rcu_read_unlock();
	return addr;
}
EXPORT_SYMBOL(inet_select_addr);

static __be32 confirm_addr_indev(struct in_device *in_dev, __be32 dst,
			      __be32 local, int scope)
{
	unsigned char localnet_scope = RT_SCOPE_HOST;
	const struct in_ifaddr *ifa;
	__be32 addr = 0;
	int same = 0;

	if (unlikely(IN_DEV_ROUTE_LOCALNET(in_dev)))
		localnet_scope = RT_SCOPE_LINK;

	in_dev_for_each_ifa_rcu(ifa, in_dev) {
		unsigned char min_scope = min(ifa->ifa_scope, localnet_scope);

		if (!addr &&
		    (local == ifa->ifa_local || !local) &&
		    min_scope <= scope) {
			addr = ifa->ifa_local;
			if (same)
				break;
		}
		if (!same) {
			same = (!local || inet_ifa_match(local, ifa)) &&
				(!dst || inet_ifa_match(dst, ifa));
			if (same && addr) {
				if (local || !dst)
					break;
				/* Is the selected addr into dst subnet? */
				if (inet_ifa_match(addr, ifa))
					break;
				/* No, then can we use new local src? */
				if (min_scope <= scope) {
					addr = ifa->ifa_local;
					break;
				}
				/* search for large dst subnet for addr */
				same = 0;
			}
		}
	}

	return same ? addr : 0;
}

/*
 * Confirm that local IP address exists using wildcards:
 * - net: netns to check, cannot be NULL
 * - in_dev: only on this interface, NULL=any interface
 * - dst: only in the same subnet as dst, 0=any dst
 * - local: address, 0=autoselect the local address
 * - scope: maximum allowed scope value for the local address
 */
__be32 inet_confirm_addr(struct net *net, struct in_device *in_dev,
			 __be32 dst, __be32 local, int scope)
{
	__be32 addr = 0;
	struct net_device *dev;

	if (in_dev)
		return confirm_addr_indev(in_dev, dst, local, scope);

	rcu_read_lock();
	for_each_netdev_rcu(net, dev) {
		in_dev = __in_dev_get_rcu(dev);
		if (in_dev) {
			addr = confirm_addr_indev(in_dev, dst, local, scope);
			if (addr)
				break;
		}
	}
	rcu_read_unlock();

	return addr;
}
EXPORT_SYMBOL(inet_confirm_addr);

/*
 *	Device notifier
 */

int register_inetaddr_notifier(struct notifier_block *nb)
{
	return blocking_notifier_chain_register(&inetaddr_chain, nb);
}
EXPORT_SYMBOL(register_inetaddr_notifier);

int unregister_inetaddr_notifier(struct notifier_block *nb)
{
	return blocking_notifier_chain_unregister(&inetaddr_chain, nb);
}
EXPORT_SYMBOL(unregister_inetaddr_notifier);

int register_inetaddr_validator_notifier(struct notifier_block *nb)
{
	return blocking_notifier_chain_register(&inetaddr_validator_chain, nb);
}
EXPORT_SYMBOL(register_inetaddr_validator_notifier);

int unregister_inetaddr_validator_notifier(struct notifier_block *nb)
{
	return blocking_notifier_chain_unregister(&inetaddr_validator_chain,
	    nb);
}
EXPORT_SYMBOL(unregister_inetaddr_validator_notifier);

/* Rename ifa_labels for a device name change. Make some effort to preserve
 * existing alias numbering and to create unique labels if possible.
*/
static void inetdev_changename(struct net_device *dev, struct in_device *in_dev)
{
	struct in_ifaddr *ifa;
	int named = 0;

	in_dev_for_each_ifa_rtnl(ifa, in_dev) {
		char old[IFNAMSIZ], *dot;

		memcpy(old, ifa->ifa_label, IFNAMSIZ);
		memcpy(ifa->ifa_label, dev->name, IFNAMSIZ);
		if (named++ == 0)
			goto skip;
		dot = strchr(old, ':');
		if (!dot) {
			sprintf(old, ":%d", named);
			dot = old;
		}
		if (strlen(dot) + strlen(dev->name) < IFNAMSIZ)
			strcat(ifa->ifa_label, dot);
		else
			strcpy(ifa->ifa_label + (IFNAMSIZ - strlen(dot) - 1), dot);
skip:
		rtmsg_ifa(RTM_NEWADDR, ifa, NULL, 0);
	}
}

static void inetdev_send_gratuitous_arp(struct net_device *dev,
					struct in_device *in_dev)

{
	const struct in_ifaddr *ifa;

	in_dev_for_each_ifa_rtnl(ifa, in_dev) {
		arp_send(ARPOP_REQUEST, ETH_P_ARP,
			 ifa->ifa_local, dev,
			 ifa->ifa_local, NULL,
			 dev->dev_addr, NULL);
	}
}

/* Called only under RTNL semaphore */

static int inetdev_event(struct notifier_block *this, unsigned long event,
			 void *ptr)
{
	struct net_device *dev = netdev_notifier_info_to_dev(ptr);
	struct in_device *in_dev = __in_dev_get_rtnl(dev);

	ASSERT_RTNL();

	if (!in_dev) {
		if (event == NETDEV_REGISTER) {
			in_dev = inetdev_init(dev);
			if (IS_ERR(in_dev))
				return notifier_from_errno(PTR_ERR(in_dev));
			if (dev->flags & IFF_LOOPBACK) {
				IN_DEV_CONF_SET(in_dev, NOXFRM, 1);
				IN_DEV_CONF_SET(in_dev, NOPOLICY, 1);
			}
		} else if (event == NETDEV_CHANGEMTU) {
			/* Re-enabling IP */
			if (inetdev_valid_mtu(dev->mtu))
				in_dev = inetdev_init(dev);
		}
		goto out;
	}

	switch (event) {
	case NETDEV_REGISTER:
		pr_debug("%s: bug\n", __func__);
		RCU_INIT_POINTER(dev->ip_ptr, NULL);
		break;
	case NETDEV_UP:
		if (!inetdev_valid_mtu(dev->mtu))
			break;
		if (dev->flags & IFF_LOOPBACK) {
			struct in_ifaddr *ifa = inet_alloc_ifa();

			if (ifa) {
				INIT_HLIST_NODE(&ifa->hash);
				ifa->ifa_local =
				  ifa->ifa_address = htonl(INADDR_LOOPBACK);
				ifa->ifa_prefixlen = 8;
				ifa->ifa_mask = inet_make_mask(8);
				in_dev_hold(in_dev);
				ifa->ifa_dev = in_dev;
				ifa->ifa_scope = RT_SCOPE_HOST;
				memcpy(ifa->ifa_label, dev->name, IFNAMSIZ);
				set_ifa_lifetime(ifa, INFINITY_LIFE_TIME,
						 INFINITY_LIFE_TIME);
				ipv4_devconf_setall(in_dev);
				neigh_parms_data_state_setall(in_dev->arp_parms);
				inet_insert_ifa(ifa);
			}
		}
		ip_mc_up(in_dev);
		fallthrough;
	case NETDEV_CHANGEADDR:
		if (!IN_DEV_ARP_NOTIFY(in_dev))
			break;
		fallthrough;
	case NETDEV_NOTIFY_PEERS:
		/* Send gratuitous ARP to notify of link change */
		inetdev_send_gratuitous_arp(dev, in_dev);
		break;
	case NETDEV_DOWN:
		ip_mc_down(in_dev);
		break;
	case NETDEV_PRE_TYPE_CHANGE:
		ip_mc_unmap(in_dev);
		break;
	case NETDEV_POST_TYPE_CHANGE:
		ip_mc_remap(in_dev);
		break;
	case NETDEV_CHANGEMTU:
		if (inetdev_valid_mtu(dev->mtu))
			break;
		/* disable IP when MTU is not enough */
		fallthrough;
	case NETDEV_UNREGISTER:
		inetdev_destroy(in_dev);
		break;
	case NETDEV_CHANGENAME:
		/* Do not notify about label change, this event is
		 * not interesting to applications using netlink.
		 */
		inetdev_changename(dev, in_dev);

		devinet_sysctl_unregister(in_dev);
		devinet_sysctl_register(in_dev);
		break;
	}
out:
	return NOTIFY_DONE;
}

static struct notifier_block ip_netdev_notifier = {
	.notifier_call = inetdev_event,
};

static size_t inet_nlmsg_size(void)
{
	return NLMSG_ALIGN(sizeof(struct ifaddrmsg))
	       + nla_total_size(4) /* IFA_ADDRESS */
	       + nla_total_size(4) /* IFA_LOCAL */
	       + nla_total_size(4) /* IFA_BROADCAST */
	       + nla_total_size(IFNAMSIZ) /* IFA_LABEL */
	       + nla_total_size(4)  /* IFA_FLAGS */
	       + nla_total_size(1)  /* IFA_PROTO */
	       + nla_total_size(4)  /* IFA_RT_PRIORITY */
	       + nla_total_size(sizeof(struct ifa_cacheinfo)); /* IFA_CACHEINFO */
}

static inline u32 cstamp_delta(unsigned long cstamp)
{
	return (cstamp - INITIAL_JIFFIES) * 100UL / HZ;
}

static int put_cacheinfo(struct sk_buff *skb, unsigned long cstamp,
			 unsigned long tstamp, u32 preferred, u32 valid)
{
	struct ifa_cacheinfo ci;

	ci.cstamp = cstamp_delta(cstamp);
	ci.tstamp = cstamp_delta(tstamp);
	ci.ifa_prefered = preferred;
	ci.ifa_valid = valid;

	return nla_put(skb, IFA_CACHEINFO, sizeof(ci), &ci);
}

static int inet_fill_ifaddr(struct sk_buff *skb, const struct in_ifaddr *ifa,
			    struct inet_fill_args *args)
{
	struct ifaddrmsg *ifm;
	struct nlmsghdr  *nlh;
	unsigned long tstamp;
	u32 preferred, valid;

	nlh = nlmsg_put(skb, args->portid, args->seq, args->event, sizeof(*ifm),
			args->flags);
	if (!nlh)
		return -EMSGSIZE;

	ifm = nlmsg_data(nlh);
	ifm->ifa_family = AF_INET;
	ifm->ifa_prefixlen = ifa->ifa_prefixlen;
	ifm->ifa_flags = READ_ONCE(ifa->ifa_flags);
	ifm->ifa_scope = ifa->ifa_scope;
	ifm->ifa_index = ifa->ifa_dev->dev->ifindex;

	if (args->netnsid >= 0 &&
	    nla_put_s32(skb, IFA_TARGET_NETNSID, args->netnsid))
		goto nla_put_failure;

	tstamp = READ_ONCE(ifa->ifa_tstamp);
	if (!(ifm->ifa_flags & IFA_F_PERMANENT)) {
		preferred = READ_ONCE(ifa->ifa_preferred_lft);
		valid = READ_ONCE(ifa->ifa_valid_lft);
		if (preferred != INFINITY_LIFE_TIME) {
			long tval = (jiffies - tstamp) / HZ;

			if (preferred > tval)
				preferred -= tval;
			else
				preferred = 0;
			if (valid != INFINITY_LIFE_TIME) {
				if (valid > tval)
					valid -= tval;
				else
					valid = 0;
			}
		}
	} else {
		preferred = INFINITY_LIFE_TIME;
		valid = INFINITY_LIFE_TIME;
	}
	if ((ifa->ifa_address &&
	     nla_put_in_addr(skb, IFA_ADDRESS, ifa->ifa_address)) ||
	    (ifa->ifa_local &&
	     nla_put_in_addr(skb, IFA_LOCAL, ifa->ifa_local)) ||
	    (ifa->ifa_broadcast &&
	     nla_put_in_addr(skb, IFA_BROADCAST, ifa->ifa_broadcast)) ||
	    (ifa->ifa_label[0] &&
	     nla_put_string(skb, IFA_LABEL, ifa->ifa_label)) ||
	    (ifa->ifa_proto &&
	     nla_put_u8(skb, IFA_PROTO, ifa->ifa_proto)) ||
	    nla_put_u32(skb, IFA_FLAGS, ifm->ifa_flags) ||
	    (ifa->ifa_rt_priority &&
	     nla_put_u32(skb, IFA_RT_PRIORITY, ifa->ifa_rt_priority)) ||
	    put_cacheinfo(skb, READ_ONCE(ifa->ifa_cstamp), tstamp,
			  preferred, valid))
		goto nla_put_failure;

	nlmsg_end(skb, nlh);
	return 0;

nla_put_failure:
	nlmsg_cancel(skb, nlh);
	return -EMSGSIZE;
}

static int inet_valid_dump_ifaddr_req(const struct nlmsghdr *nlh,
				      struct inet_fill_args *fillargs,
				      struct net **tgt_net, struct sock *sk,
				      struct netlink_callback *cb)
{
	struct netlink_ext_ack *extack = cb->extack;
	struct nlattr *tb[IFA_MAX+1];
	struct ifaddrmsg *ifm;
	int err, i;

	if (nlh->nlmsg_len < nlmsg_msg_size(sizeof(*ifm))) {
		NL_SET_ERR_MSG(extack, "ipv4: Invalid header for address dump request");
		return -EINVAL;
	}

	ifm = nlmsg_data(nlh);
	if (ifm->ifa_prefixlen || ifm->ifa_flags || ifm->ifa_scope) {
		NL_SET_ERR_MSG(extack, "ipv4: Invalid values in header for address dump request");
		return -EINVAL;
	}

	fillargs->ifindex = ifm->ifa_index;
	if (fillargs->ifindex) {
		cb->answer_flags |= NLM_F_DUMP_FILTERED;
		fillargs->flags |= NLM_F_DUMP_FILTERED;
	}

	err = nlmsg_parse_deprecated_strict(nlh, sizeof(*ifm), tb, IFA_MAX,
					    ifa_ipv4_policy, extack);
	if (err < 0)
		return err;

	for (i = 0; i <= IFA_MAX; ++i) {
		if (!tb[i])
			continue;

		if (i == IFA_TARGET_NETNSID) {
			struct net *net;

			fillargs->netnsid = nla_get_s32(tb[i]);

			net = rtnl_get_net_ns_capable(sk, fillargs->netnsid);
			if (IS_ERR(net)) {
				fillargs->netnsid = -1;
				NL_SET_ERR_MSG(extack, "ipv4: Invalid target network namespace id");
				return PTR_ERR(net);
			}
			*tgt_net = net;
		} else {
			NL_SET_ERR_MSG(extack, "ipv4: Unsupported attribute in dump request");
			return -EINVAL;
		}
	}

	return 0;
}

static int in_dev_dump_addr(struct in_device *in_dev, struct sk_buff *skb,
			    struct netlink_callback *cb, int *s_ip_idx,
			    struct inet_fill_args *fillargs)
{
	struct in_ifaddr *ifa;
	int ip_idx = 0;
	int err;

	in_dev_for_each_ifa_rcu(ifa, in_dev) {
		if (ip_idx < *s_ip_idx) {
			ip_idx++;
			continue;
		}
		err = inet_fill_ifaddr(skb, ifa, fillargs);
		if (err < 0)
			goto done;

		nl_dump_check_consistent(cb, nlmsg_hdr(skb));
		ip_idx++;
	}
	err = 0;
	ip_idx = 0;
done:
	*s_ip_idx = ip_idx;

	return err;
}

/* Combine dev_addr_genid and dev_base_seq to detect changes.
 */
static u32 inet_base_seq(const struct net *net)
{
	u32 res = atomic_read(&net->ipv4.dev_addr_genid) +
<<<<<<< HEAD
		  net->dev_base_seq;
=======
		  READ_ONCE(net->dev_base_seq);
>>>>>>> f6cef5f8

	/* Must not return 0 (see nl_dump_check_consistent()).
	 * Chose a value far away from 0.
	 */
	if (!res)
		res = 0x80000000;
	return res;
}

static int inet_dump_ifaddr(struct sk_buff *skb, struct netlink_callback *cb)
{
	const struct nlmsghdr *nlh = cb->nlh;
	struct inet_fill_args fillargs = {
		.portid = NETLINK_CB(cb->skb).portid,
		.seq = nlh->nlmsg_seq,
		.event = RTM_NEWADDR,
		.flags = NLM_F_MULTI,
		.netnsid = -1,
	};
	struct net *net = sock_net(skb->sk);
	struct net *tgt_net = net;
	struct {
		unsigned long ifindex;
		int ip_idx;
	} *ctx = (void *)cb->ctx;
	struct in_device *in_dev;
	struct net_device *dev;
	int err = 0;

	rcu_read_lock();
	if (cb->strict_check) {
		err = inet_valid_dump_ifaddr_req(nlh, &fillargs, &tgt_net,
						 skb->sk, cb);
		if (err < 0)
			goto done;

		if (fillargs.ifindex) {
<<<<<<< HEAD
			dev = __dev_get_by_index(tgt_net, fillargs.ifindex);
			if (!dev) {
				err = -ENODEV;
				goto put_tgt_net;
			}

			in_dev = __in_dev_get_rtnl(dev);
			if (in_dev) {
				err = in_dev_dump_addr(in_dev, skb, cb, s_ip_idx,
						       &fillargs);
			}
			goto put_tgt_net;
		}
	}

	for (h = s_h; h < NETDEV_HASHENTRIES; h++, s_idx = 0) {
		idx = 0;
		head = &tgt_net->dev_index_head[h];
		rcu_read_lock();
		cb->seq = inet_base_seq(tgt_net);
		hlist_for_each_entry_rcu(dev, head, index_hlist) {
			if (idx < s_idx)
				goto cont;
			if (h > s_h || idx > s_idx)
				s_ip_idx = 0;
=======
			err = -ENODEV;
			dev = dev_get_by_index_rcu(tgt_net, fillargs.ifindex);
			if (!dev)
				goto done;
>>>>>>> f6cef5f8
			in_dev = __in_dev_get_rcu(dev);
			if (!in_dev)
				goto done;
			err = in_dev_dump_addr(in_dev, skb, cb, &ctx->ip_idx,
					       &fillargs);
			goto done;
		}
	}

	cb->seq = inet_base_seq(tgt_net);

	for_each_netdev_dump(net, dev, ctx->ifindex) {
		in_dev = __in_dev_get_rcu(dev);
		if (!in_dev)
			continue;
		err = in_dev_dump_addr(in_dev, skb, cb, &ctx->ip_idx,
				       &fillargs);
		if (err < 0)
			goto done;
	}
done:
	if (fillargs.netnsid >= 0)
		put_net(tgt_net);
	rcu_read_unlock();
	return err;
}

static void rtmsg_ifa(int event, struct in_ifaddr *ifa, struct nlmsghdr *nlh,
		      u32 portid)
{
	struct inet_fill_args fillargs = {
		.portid = portid,
		.seq = nlh ? nlh->nlmsg_seq : 0,
		.event = event,
		.flags = 0,
		.netnsid = -1,
	};
	struct sk_buff *skb;
	int err = -ENOBUFS;
	struct net *net;

	net = dev_net(ifa->ifa_dev->dev);
	skb = nlmsg_new(inet_nlmsg_size(), GFP_KERNEL);
	if (!skb)
		goto errout;

	err = inet_fill_ifaddr(skb, ifa, &fillargs);
	if (err < 0) {
		/* -EMSGSIZE implies BUG in inet_nlmsg_size() */
		WARN_ON(err == -EMSGSIZE);
		kfree_skb(skb);
		goto errout;
	}
	rtnl_notify(skb, net, portid, RTNLGRP_IPV4_IFADDR, nlh, GFP_KERNEL);
	return;
errout:
	if (err < 0)
		rtnl_set_sk_err(net, RTNLGRP_IPV4_IFADDR, err);
}

static size_t inet_get_link_af_size(const struct net_device *dev,
				    u32 ext_filter_mask)
{
	struct in_device *in_dev = rcu_dereference_rtnl(dev->ip_ptr);

	if (!in_dev)
		return 0;

	return nla_total_size(IPV4_DEVCONF_MAX * 4); /* IFLA_INET_CONF */
}

static int inet_fill_link_af(struct sk_buff *skb, const struct net_device *dev,
			     u32 ext_filter_mask)
{
	struct in_device *in_dev = rcu_dereference_rtnl(dev->ip_ptr);
	struct nlattr *nla;
	int i;

	if (!in_dev)
		return -ENODATA;

	nla = nla_reserve(skb, IFLA_INET_CONF, IPV4_DEVCONF_MAX * 4);
	if (!nla)
		return -EMSGSIZE;

	for (i = 0; i < IPV4_DEVCONF_MAX; i++)
		((u32 *) nla_data(nla))[i] = READ_ONCE(in_dev->cnf.data[i]);

	return 0;
}

static const struct nla_policy inet_af_policy[IFLA_INET_MAX+1] = {
	[IFLA_INET_CONF]	= { .type = NLA_NESTED },
};

static int inet_validate_link_af(const struct net_device *dev,
				 const struct nlattr *nla,
				 struct netlink_ext_ack *extack)
{
	struct nlattr *a, *tb[IFLA_INET_MAX+1];
	int err, rem;

	if (dev && !__in_dev_get_rtnl(dev))
		return -EAFNOSUPPORT;

	err = nla_parse_nested_deprecated(tb, IFLA_INET_MAX, nla,
					  inet_af_policy, extack);
	if (err < 0)
		return err;

	if (tb[IFLA_INET_CONF]) {
		nla_for_each_nested(a, tb[IFLA_INET_CONF], rem) {
			int cfgid = nla_type(a);

			if (nla_len(a) < 4)
				return -EINVAL;

			if (cfgid <= 0 || cfgid > IPV4_DEVCONF_MAX)
				return -EINVAL;
		}
	}

	return 0;
}

static int inet_set_link_af(struct net_device *dev, const struct nlattr *nla,
			    struct netlink_ext_ack *extack)
{
	struct in_device *in_dev = __in_dev_get_rtnl(dev);
	struct nlattr *a, *tb[IFLA_INET_MAX+1];
	int rem;

	if (!in_dev)
		return -EAFNOSUPPORT;

	if (nla_parse_nested_deprecated(tb, IFLA_INET_MAX, nla, NULL, NULL) < 0)
		return -EINVAL;

	if (tb[IFLA_INET_CONF]) {
		nla_for_each_nested(a, tb[IFLA_INET_CONF], rem)
			ipv4_devconf_set(in_dev, nla_type(a), nla_get_u32(a));
	}

	return 0;
}

static int inet_netconf_msgsize_devconf(int type)
{
	int size = NLMSG_ALIGN(sizeof(struct netconfmsg))
		   + nla_total_size(4);	/* NETCONFA_IFINDEX */
	bool all = false;

	if (type == NETCONFA_ALL)
		all = true;

	if (all || type == NETCONFA_FORWARDING)
		size += nla_total_size(4);
	if (all || type == NETCONFA_RP_FILTER)
		size += nla_total_size(4);
	if (all || type == NETCONFA_MC_FORWARDING)
		size += nla_total_size(4);
	if (all || type == NETCONFA_BC_FORWARDING)
		size += nla_total_size(4);
	if (all || type == NETCONFA_PROXY_NEIGH)
		size += nla_total_size(4);
	if (all || type == NETCONFA_IGNORE_ROUTES_WITH_LINKDOWN)
		size += nla_total_size(4);

	return size;
}

static int inet_netconf_fill_devconf(struct sk_buff *skb, int ifindex,
				     const struct ipv4_devconf *devconf,
				     u32 portid, u32 seq, int event,
				     unsigned int flags, int type)
{
	struct nlmsghdr  *nlh;
	struct netconfmsg *ncm;
	bool all = false;

	nlh = nlmsg_put(skb, portid, seq, event, sizeof(struct netconfmsg),
			flags);
	if (!nlh)
		return -EMSGSIZE;

	if (type == NETCONFA_ALL)
		all = true;

	ncm = nlmsg_data(nlh);
	ncm->ncm_family = AF_INET;

	if (nla_put_s32(skb, NETCONFA_IFINDEX, ifindex) < 0)
		goto nla_put_failure;

	if (!devconf)
		goto out;

	if ((all || type == NETCONFA_FORWARDING) &&
	    nla_put_s32(skb, NETCONFA_FORWARDING,
			IPV4_DEVCONF_RO(*devconf, FORWARDING)) < 0)
		goto nla_put_failure;
	if ((all || type == NETCONFA_RP_FILTER) &&
	    nla_put_s32(skb, NETCONFA_RP_FILTER,
			IPV4_DEVCONF_RO(*devconf, RP_FILTER)) < 0)
		goto nla_put_failure;
	if ((all || type == NETCONFA_MC_FORWARDING) &&
	    nla_put_s32(skb, NETCONFA_MC_FORWARDING,
			IPV4_DEVCONF_RO(*devconf, MC_FORWARDING)) < 0)
		goto nla_put_failure;
	if ((all || type == NETCONFA_BC_FORWARDING) &&
	    nla_put_s32(skb, NETCONFA_BC_FORWARDING,
			IPV4_DEVCONF_RO(*devconf, BC_FORWARDING)) < 0)
		goto nla_put_failure;
	if ((all || type == NETCONFA_PROXY_NEIGH) &&
	    nla_put_s32(skb, NETCONFA_PROXY_NEIGH,
			IPV4_DEVCONF_RO(*devconf, PROXY_ARP)) < 0)
		goto nla_put_failure;
	if ((all || type == NETCONFA_IGNORE_ROUTES_WITH_LINKDOWN) &&
	    nla_put_s32(skb, NETCONFA_IGNORE_ROUTES_WITH_LINKDOWN,
			IPV4_DEVCONF_RO(*devconf,
					IGNORE_ROUTES_WITH_LINKDOWN)) < 0)
		goto nla_put_failure;

out:
	nlmsg_end(skb, nlh);
	return 0;

nla_put_failure:
	nlmsg_cancel(skb, nlh);
	return -EMSGSIZE;
}

void inet_netconf_notify_devconf(struct net *net, int event, int type,
				 int ifindex, struct ipv4_devconf *devconf)
{
	struct sk_buff *skb;
	int err = -ENOBUFS;

	skb = nlmsg_new(inet_netconf_msgsize_devconf(type), GFP_KERNEL);
	if (!skb)
		goto errout;

	err = inet_netconf_fill_devconf(skb, ifindex, devconf, 0, 0,
					event, 0, type);
	if (err < 0) {
		/* -EMSGSIZE implies BUG in inet_netconf_msgsize_devconf() */
		WARN_ON(err == -EMSGSIZE);
		kfree_skb(skb);
		goto errout;
	}
	rtnl_notify(skb, net, 0, RTNLGRP_IPV4_NETCONF, NULL, GFP_KERNEL);
	return;
errout:
	if (err < 0)
		rtnl_set_sk_err(net, RTNLGRP_IPV4_NETCONF, err);
}

static const struct nla_policy devconf_ipv4_policy[NETCONFA_MAX+1] = {
	[NETCONFA_IFINDEX]	= { .len = sizeof(int) },
	[NETCONFA_FORWARDING]	= { .len = sizeof(int) },
	[NETCONFA_RP_FILTER]	= { .len = sizeof(int) },
	[NETCONFA_PROXY_NEIGH]	= { .len = sizeof(int) },
	[NETCONFA_IGNORE_ROUTES_WITH_LINKDOWN]	= { .len = sizeof(int) },
};

static int inet_netconf_valid_get_req(struct sk_buff *skb,
				      const struct nlmsghdr *nlh,
				      struct nlattr **tb,
				      struct netlink_ext_ack *extack)
{
	int i, err;

	if (nlh->nlmsg_len < nlmsg_msg_size(sizeof(struct netconfmsg))) {
		NL_SET_ERR_MSG(extack, "ipv4: Invalid header for netconf get request");
		return -EINVAL;
	}

	if (!netlink_strict_get_check(skb))
		return nlmsg_parse_deprecated(nlh, sizeof(struct netconfmsg),
					      tb, NETCONFA_MAX,
					      devconf_ipv4_policy, extack);

	err = nlmsg_parse_deprecated_strict(nlh, sizeof(struct netconfmsg),
					    tb, NETCONFA_MAX,
					    devconf_ipv4_policy, extack);
	if (err)
		return err;

	for (i = 0; i <= NETCONFA_MAX; i++) {
		if (!tb[i])
			continue;

		switch (i) {
		case NETCONFA_IFINDEX:
			break;
		default:
			NL_SET_ERR_MSG(extack, "ipv4: Unsupported attribute in netconf get request");
			return -EINVAL;
		}
	}

	return 0;
}

static int inet_netconf_get_devconf(struct sk_buff *in_skb,
				    struct nlmsghdr *nlh,
				    struct netlink_ext_ack *extack)
{
	struct net *net = sock_net(in_skb->sk);
	struct nlattr *tb[NETCONFA_MAX + 1];
	const struct ipv4_devconf *devconf;
	struct in_device *in_dev = NULL;
	struct net_device *dev = NULL;
	struct sk_buff *skb;
	int ifindex;
	int err;

	err = inet_netconf_valid_get_req(in_skb, nlh, tb, extack);
	if (err)
		return err;

	if (!tb[NETCONFA_IFINDEX])
		return -EINVAL;

	ifindex = nla_get_s32(tb[NETCONFA_IFINDEX]);
	switch (ifindex) {
	case NETCONFA_IFINDEX_ALL:
		devconf = net->ipv4.devconf_all;
		break;
	case NETCONFA_IFINDEX_DEFAULT:
		devconf = net->ipv4.devconf_dflt;
		break;
	default:
		err = -ENODEV;
		dev = dev_get_by_index(net, ifindex);
		if (dev)
			in_dev = in_dev_get(dev);
		if (!in_dev)
			goto errout;
		devconf = &in_dev->cnf;
		break;
	}

	err = -ENOBUFS;
	skb = nlmsg_new(inet_netconf_msgsize_devconf(NETCONFA_ALL), GFP_KERNEL);
	if (!skb)
		goto errout;

	err = inet_netconf_fill_devconf(skb, ifindex, devconf,
					NETLINK_CB(in_skb).portid,
					nlh->nlmsg_seq, RTM_NEWNETCONF, 0,
					NETCONFA_ALL);
	if (err < 0) {
		/* -EMSGSIZE implies BUG in inet_netconf_msgsize_devconf() */
		WARN_ON(err == -EMSGSIZE);
		kfree_skb(skb);
		goto errout;
	}
	err = rtnl_unicast(skb, net, NETLINK_CB(in_skb).portid);
errout:
	if (in_dev)
		in_dev_put(in_dev);
	dev_put(dev);
	return err;
}

static int inet_netconf_dump_devconf(struct sk_buff *skb,
				     struct netlink_callback *cb)
{
	const struct nlmsghdr *nlh = cb->nlh;
	struct net *net = sock_net(skb->sk);
	struct {
		unsigned long ifindex;
		unsigned int all_default;
	} *ctx = (void *)cb->ctx;
	const struct in_device *in_dev;
	struct net_device *dev;
	int err = 0;

	if (cb->strict_check) {
		struct netlink_ext_ack *extack = cb->extack;
		struct netconfmsg *ncm;

		if (nlh->nlmsg_len < nlmsg_msg_size(sizeof(*ncm))) {
			NL_SET_ERR_MSG(extack, "ipv4: Invalid header for netconf dump request");
			return -EINVAL;
		}

		if (nlmsg_attrlen(nlh, sizeof(*ncm))) {
			NL_SET_ERR_MSG(extack, "ipv4: Invalid data after header in netconf dump request");
			return -EINVAL;
		}
	}

<<<<<<< HEAD
	s_h = cb->args[0];
	s_idx = idx = cb->args[1];

	for (h = s_h; h < NETDEV_HASHENTRIES; h++, s_idx = 0) {
		idx = 0;
		head = &net->dev_index_head[h];
		rcu_read_lock();
		cb->seq = inet_base_seq(net);
		hlist_for_each_entry_rcu(dev, head, index_hlist) {
			if (idx < s_idx)
				goto cont;
			in_dev = __in_dev_get_rcu(dev);
			if (!in_dev)
				goto cont;

			if (inet_netconf_fill_devconf(skb, dev->ifindex,
						      &in_dev->cnf,
						      NETLINK_CB(cb->skb).portid,
						      nlh->nlmsg_seq,
						      RTM_NEWNETCONF,
						      NLM_F_MULTI,
						      NETCONFA_ALL) < 0) {
				rcu_read_unlock();
				goto done;
			}
			nl_dump_check_consistent(cb, nlmsg_hdr(skb));
cont:
			idx++;
		}
		rcu_read_unlock();
=======
	rcu_read_lock();
	for_each_netdev_dump(net, dev, ctx->ifindex) {
		in_dev = __in_dev_get_rcu(dev);
		if (!in_dev)
			continue;
		err = inet_netconf_fill_devconf(skb, dev->ifindex,
						&in_dev->cnf,
						NETLINK_CB(cb->skb).portid,
						nlh->nlmsg_seq,
						RTM_NEWNETCONF, NLM_F_MULTI,
						NETCONFA_ALL);
		if (err < 0)
			goto done;
>>>>>>> f6cef5f8
	}
	if (ctx->all_default == 0) {
		err = inet_netconf_fill_devconf(skb, NETCONFA_IFINDEX_ALL,
						net->ipv4.devconf_all,
						NETLINK_CB(cb->skb).portid,
						nlh->nlmsg_seq,
						RTM_NEWNETCONF, NLM_F_MULTI,
						NETCONFA_ALL);
		if (err < 0)
			goto done;
		ctx->all_default++;
	}
	if (ctx->all_default == 1) {
		err = inet_netconf_fill_devconf(skb, NETCONFA_IFINDEX_DEFAULT,
						net->ipv4.devconf_dflt,
						NETLINK_CB(cb->skb).portid,
						nlh->nlmsg_seq,
						RTM_NEWNETCONF, NLM_F_MULTI,
						NETCONFA_ALL);
		if (err < 0)
			goto done;
		ctx->all_default++;
	}
done:
	rcu_read_unlock();
	return err;
}

#ifdef CONFIG_SYSCTL

static void devinet_copy_dflt_conf(struct net *net, int i)
{
	struct net_device *dev;

	rcu_read_lock();
	for_each_netdev_rcu(net, dev) {
		struct in_device *in_dev;

		in_dev = __in_dev_get_rcu(dev);
		if (in_dev && !test_bit(i, in_dev->cnf.state))
			in_dev->cnf.data[i] = net->ipv4.devconf_dflt->data[i];
	}
	rcu_read_unlock();
}

/* called with RTNL locked */
static void inet_forward_change(struct net *net)
{
	struct net_device *dev;
	int on = IPV4_DEVCONF_ALL(net, FORWARDING);

	IPV4_DEVCONF_ALL(net, ACCEPT_REDIRECTS) = !on;
	IPV4_DEVCONF_DFLT(net, FORWARDING) = on;
	inet_netconf_notify_devconf(net, RTM_NEWNETCONF,
				    NETCONFA_FORWARDING,
				    NETCONFA_IFINDEX_ALL,
				    net->ipv4.devconf_all);
	inet_netconf_notify_devconf(net, RTM_NEWNETCONF,
				    NETCONFA_FORWARDING,
				    NETCONFA_IFINDEX_DEFAULT,
				    net->ipv4.devconf_dflt);

	for_each_netdev(net, dev) {
		struct in_device *in_dev;

		if (on)
			dev_disable_lro(dev);

		in_dev = __in_dev_get_rtnl(dev);
		if (in_dev) {
			IN_DEV_CONF_SET(in_dev, FORWARDING, on);
			inet_netconf_notify_devconf(net, RTM_NEWNETCONF,
						    NETCONFA_FORWARDING,
						    dev->ifindex, &in_dev->cnf);
		}
	}
}

static int devinet_conf_ifindex(struct net *net, struct ipv4_devconf *cnf)
{
	if (cnf == net->ipv4.devconf_dflt)
		return NETCONFA_IFINDEX_DEFAULT;
	else if (cnf == net->ipv4.devconf_all)
		return NETCONFA_IFINDEX_ALL;
	else {
		struct in_device *idev
			= container_of(cnf, struct in_device, cnf);
		return idev->dev->ifindex;
	}
}

static int devinet_conf_proc(struct ctl_table *ctl, int write,
			     void *buffer, size_t *lenp, loff_t *ppos)
{
	int old_value = *(int *)ctl->data;
	int ret = proc_dointvec(ctl, write, buffer, lenp, ppos);
	int new_value = *(int *)ctl->data;

	if (write) {
		struct ipv4_devconf *cnf = ctl->extra1;
		struct net *net = ctl->extra2;
		int i = (int *)ctl->data - cnf->data;
		int ifindex;

		set_bit(i, cnf->state);

		if (cnf == net->ipv4.devconf_dflt)
			devinet_copy_dflt_conf(net, i);
		if (i == IPV4_DEVCONF_ACCEPT_LOCAL - 1 ||
		    i == IPV4_DEVCONF_ROUTE_LOCALNET - 1)
			if ((new_value == 0) && (old_value != 0))
				rt_cache_flush(net);

		if (i == IPV4_DEVCONF_BC_FORWARDING - 1 &&
		    new_value != old_value)
			rt_cache_flush(net);

		if (i == IPV4_DEVCONF_RP_FILTER - 1 &&
		    new_value != old_value) {
			ifindex = devinet_conf_ifindex(net, cnf);
			inet_netconf_notify_devconf(net, RTM_NEWNETCONF,
						    NETCONFA_RP_FILTER,
						    ifindex, cnf);
		}
		if (i == IPV4_DEVCONF_PROXY_ARP - 1 &&
		    new_value != old_value) {
			ifindex = devinet_conf_ifindex(net, cnf);
			inet_netconf_notify_devconf(net, RTM_NEWNETCONF,
						    NETCONFA_PROXY_NEIGH,
						    ifindex, cnf);
		}
		if (i == IPV4_DEVCONF_IGNORE_ROUTES_WITH_LINKDOWN - 1 &&
		    new_value != old_value) {
			ifindex = devinet_conf_ifindex(net, cnf);
			inet_netconf_notify_devconf(net, RTM_NEWNETCONF,
						    NETCONFA_IGNORE_ROUTES_WITH_LINKDOWN,
						    ifindex, cnf);
		}
	}

	return ret;
}

static int devinet_sysctl_forward(struct ctl_table *ctl, int write,
				  void *buffer, size_t *lenp, loff_t *ppos)
{
	int *valp = ctl->data;
	int val = *valp;
	loff_t pos = *ppos;
	struct net *net = ctl->extra2;
	int ret;

	if (write && !ns_capable(net->user_ns, CAP_NET_ADMIN))
		return -EPERM;

	ret = proc_dointvec(ctl, write, buffer, lenp, ppos);

	if (write && *valp != val) {
		if (valp != &IPV4_DEVCONF_DFLT(net, FORWARDING)) {
			if (!rtnl_trylock()) {
				/* Restore the original values before restarting */
				*valp = val;
				*ppos = pos;
				return restart_syscall();
			}
			if (valp == &IPV4_DEVCONF_ALL(net, FORWARDING)) {
				inet_forward_change(net);
			} else {
				struct ipv4_devconf *cnf = ctl->extra1;
				struct in_device *idev =
					container_of(cnf, struct in_device, cnf);
				if (*valp)
					dev_disable_lro(idev->dev);
				inet_netconf_notify_devconf(net, RTM_NEWNETCONF,
							    NETCONFA_FORWARDING,
							    idev->dev->ifindex,
							    cnf);
			}
			rtnl_unlock();
			rt_cache_flush(net);
		} else
			inet_netconf_notify_devconf(net, RTM_NEWNETCONF,
						    NETCONFA_FORWARDING,
						    NETCONFA_IFINDEX_DEFAULT,
						    net->ipv4.devconf_dflt);
	}

	return ret;
}

static int ipv4_doint_and_flush(struct ctl_table *ctl, int write,
				void *buffer, size_t *lenp, loff_t *ppos)
{
	int *valp = ctl->data;
	int val = *valp;
	int ret = proc_dointvec(ctl, write, buffer, lenp, ppos);
	struct net *net = ctl->extra2;

	if (write && *valp != val)
		rt_cache_flush(net);

	return ret;
}

#define DEVINET_SYSCTL_ENTRY(attr, name, mval, proc) \
	{ \
		.procname	= name, \
		.data		= ipv4_devconf.data + \
				  IPV4_DEVCONF_ ## attr - 1, \
		.maxlen		= sizeof(int), \
		.mode		= mval, \
		.proc_handler	= proc, \
		.extra1		= &ipv4_devconf, \
	}

#define DEVINET_SYSCTL_RW_ENTRY(attr, name) \
	DEVINET_SYSCTL_ENTRY(attr, name, 0644, devinet_conf_proc)

#define DEVINET_SYSCTL_RO_ENTRY(attr, name) \
	DEVINET_SYSCTL_ENTRY(attr, name, 0444, devinet_conf_proc)

#define DEVINET_SYSCTL_COMPLEX_ENTRY(attr, name, proc) \
	DEVINET_SYSCTL_ENTRY(attr, name, 0644, proc)

#define DEVINET_SYSCTL_FLUSHING_ENTRY(attr, name) \
	DEVINET_SYSCTL_COMPLEX_ENTRY(attr, name, ipv4_doint_and_flush)

static struct devinet_sysctl_table {
	struct ctl_table_header *sysctl_header;
	struct ctl_table devinet_vars[__IPV4_DEVCONF_MAX];
} devinet_sysctl = {
	.devinet_vars = {
		DEVINET_SYSCTL_COMPLEX_ENTRY(FORWARDING, "forwarding",
					     devinet_sysctl_forward),
		DEVINET_SYSCTL_RO_ENTRY(MC_FORWARDING, "mc_forwarding"),
		DEVINET_SYSCTL_RW_ENTRY(BC_FORWARDING, "bc_forwarding"),

		DEVINET_SYSCTL_RW_ENTRY(ACCEPT_REDIRECTS, "accept_redirects"),
		DEVINET_SYSCTL_RW_ENTRY(SECURE_REDIRECTS, "secure_redirects"),
		DEVINET_SYSCTL_RW_ENTRY(SHARED_MEDIA, "shared_media"),
		DEVINET_SYSCTL_RW_ENTRY(RP_FILTER, "rp_filter"),
		DEVINET_SYSCTL_RW_ENTRY(SEND_REDIRECTS, "send_redirects"),
		DEVINET_SYSCTL_RW_ENTRY(ACCEPT_SOURCE_ROUTE,
					"accept_source_route"),
		DEVINET_SYSCTL_RW_ENTRY(ACCEPT_LOCAL, "accept_local"),
		DEVINET_SYSCTL_RW_ENTRY(SRC_VMARK, "src_valid_mark"),
		DEVINET_SYSCTL_RW_ENTRY(PROXY_ARP, "proxy_arp"),
		DEVINET_SYSCTL_RW_ENTRY(MEDIUM_ID, "medium_id"),
		DEVINET_SYSCTL_RW_ENTRY(BOOTP_RELAY, "bootp_relay"),
		DEVINET_SYSCTL_RW_ENTRY(LOG_MARTIANS, "log_martians"),
		DEVINET_SYSCTL_RW_ENTRY(TAG, "tag"),
		DEVINET_SYSCTL_RW_ENTRY(ARPFILTER, "arp_filter"),
		DEVINET_SYSCTL_RW_ENTRY(ARP_ANNOUNCE, "arp_announce"),
		DEVINET_SYSCTL_RW_ENTRY(ARP_IGNORE, "arp_ignore"),
		DEVINET_SYSCTL_RW_ENTRY(ARP_ACCEPT, "arp_accept"),
		DEVINET_SYSCTL_RW_ENTRY(ARP_NOTIFY, "arp_notify"),
		DEVINET_SYSCTL_RW_ENTRY(ARP_EVICT_NOCARRIER,
					"arp_evict_nocarrier"),
		DEVINET_SYSCTL_RW_ENTRY(PROXY_ARP_PVLAN, "proxy_arp_pvlan"),
		DEVINET_SYSCTL_RW_ENTRY(FORCE_IGMP_VERSION,
					"force_igmp_version"),
		DEVINET_SYSCTL_RW_ENTRY(IGMPV2_UNSOLICITED_REPORT_INTERVAL,
					"igmpv2_unsolicited_report_interval"),
		DEVINET_SYSCTL_RW_ENTRY(IGMPV3_UNSOLICITED_REPORT_INTERVAL,
					"igmpv3_unsolicited_report_interval"),
		DEVINET_SYSCTL_RW_ENTRY(IGNORE_ROUTES_WITH_LINKDOWN,
					"ignore_routes_with_linkdown"),
		DEVINET_SYSCTL_RW_ENTRY(DROP_GRATUITOUS_ARP,
					"drop_gratuitous_arp"),

		DEVINET_SYSCTL_FLUSHING_ENTRY(NOXFRM, "disable_xfrm"),
		DEVINET_SYSCTL_FLUSHING_ENTRY(NOPOLICY, "disable_policy"),
		DEVINET_SYSCTL_FLUSHING_ENTRY(PROMOTE_SECONDARIES,
					      "promote_secondaries"),
		DEVINET_SYSCTL_FLUSHING_ENTRY(ROUTE_LOCALNET,
					      "route_localnet"),
		DEVINET_SYSCTL_FLUSHING_ENTRY(DROP_UNICAST_IN_L2_MULTICAST,
					      "drop_unicast_in_l2_multicast"),
	},
};

static int __devinet_sysctl_register(struct net *net, char *dev_name,
				     int ifindex, struct ipv4_devconf *p)
{
	int i;
	struct devinet_sysctl_table *t;
	char path[sizeof("net/ipv4/conf/") + IFNAMSIZ];

	t = kmemdup(&devinet_sysctl, sizeof(*t), GFP_KERNEL_ACCOUNT);
	if (!t)
		goto out;

	for (i = 0; i < ARRAY_SIZE(t->devinet_vars) - 1; i++) {
		t->devinet_vars[i].data += (char *)p - (char *)&ipv4_devconf;
		t->devinet_vars[i].extra1 = p;
		t->devinet_vars[i].extra2 = net;
	}

	snprintf(path, sizeof(path), "net/ipv4/conf/%s", dev_name);

	t->sysctl_header = register_net_sysctl(net, path, t->devinet_vars);
	if (!t->sysctl_header)
		goto free;

	p->sysctl = t;

	inet_netconf_notify_devconf(net, RTM_NEWNETCONF, NETCONFA_ALL,
				    ifindex, p);
	return 0;

free:
	kfree(t);
out:
	return -ENOMEM;
}

static void __devinet_sysctl_unregister(struct net *net,
					struct ipv4_devconf *cnf, int ifindex)
{
	struct devinet_sysctl_table *t = cnf->sysctl;

	if (t) {
		cnf->sysctl = NULL;
		unregister_net_sysctl_table(t->sysctl_header);
		kfree(t);
	}

	inet_netconf_notify_devconf(net, RTM_DELNETCONF, 0, ifindex, NULL);
}

static int devinet_sysctl_register(struct in_device *idev)
{
	int err;

	if (!sysctl_dev_name_is_allowed(idev->dev->name))
		return -EINVAL;

	err = neigh_sysctl_register(idev->dev, idev->arp_parms, NULL);
	if (err)
		return err;
	err = __devinet_sysctl_register(dev_net(idev->dev), idev->dev->name,
					idev->dev->ifindex, &idev->cnf);
	if (err)
		neigh_sysctl_unregister(idev->arp_parms);
	return err;
}

static void devinet_sysctl_unregister(struct in_device *idev)
{
	struct net *net = dev_net(idev->dev);

	__devinet_sysctl_unregister(net, &idev->cnf, idev->dev->ifindex);
	neigh_sysctl_unregister(idev->arp_parms);
}

static struct ctl_table ctl_forward_entry[] = {
	{
		.procname	= "ip_forward",
		.data		= &ipv4_devconf.data[
					IPV4_DEVCONF_FORWARDING - 1],
		.maxlen		= sizeof(int),
		.mode		= 0644,
		.proc_handler	= devinet_sysctl_forward,
		.extra1		= &ipv4_devconf,
		.extra2		= &init_net,
	},
	{ },
};
#endif

static __net_init int devinet_init_net(struct net *net)
{
	int err;
	struct ipv4_devconf *all, *dflt;
#ifdef CONFIG_SYSCTL
	struct ctl_table *tbl;
	struct ctl_table_header *forw_hdr;
#endif

	err = -ENOMEM;
	all = kmemdup(&ipv4_devconf, sizeof(ipv4_devconf), GFP_KERNEL);
	if (!all)
		goto err_alloc_all;

	dflt = kmemdup(&ipv4_devconf_dflt, sizeof(ipv4_devconf_dflt), GFP_KERNEL);
	if (!dflt)
		goto err_alloc_dflt;

#ifdef CONFIG_SYSCTL
	tbl = kmemdup(ctl_forward_entry, sizeof(ctl_forward_entry), GFP_KERNEL);
	if (!tbl)
		goto err_alloc_ctl;

	tbl[0].data = &all->data[IPV4_DEVCONF_FORWARDING - 1];
	tbl[0].extra1 = all;
	tbl[0].extra2 = net;
#endif

	if (!net_eq(net, &init_net)) {
		switch (net_inherit_devconf()) {
		case 3:
			/* copy from the current netns */
			memcpy(all, current->nsproxy->net_ns->ipv4.devconf_all,
			       sizeof(ipv4_devconf));
			memcpy(dflt,
			       current->nsproxy->net_ns->ipv4.devconf_dflt,
			       sizeof(ipv4_devconf_dflt));
			break;
		case 0:
		case 1:
			/* copy from init_net */
			memcpy(all, init_net.ipv4.devconf_all,
			       sizeof(ipv4_devconf));
			memcpy(dflt, init_net.ipv4.devconf_dflt,
			       sizeof(ipv4_devconf_dflt));
			break;
		case 2:
			/* use compiled values */
			break;
		}
	}

#ifdef CONFIG_SYSCTL
	err = __devinet_sysctl_register(net, "all", NETCONFA_IFINDEX_ALL, all);
	if (err < 0)
		goto err_reg_all;

	err = __devinet_sysctl_register(net, "default",
					NETCONFA_IFINDEX_DEFAULT, dflt);
	if (err < 0)
		goto err_reg_dflt;

	err = -ENOMEM;
	forw_hdr = register_net_sysctl_sz(net, "net/ipv4", tbl,
					  ARRAY_SIZE(ctl_forward_entry));
	if (!forw_hdr)
		goto err_reg_ctl;
	net->ipv4.forw_hdr = forw_hdr;
#endif

	net->ipv4.devconf_all = all;
	net->ipv4.devconf_dflt = dflt;
	return 0;

#ifdef CONFIG_SYSCTL
err_reg_ctl:
	__devinet_sysctl_unregister(net, dflt, NETCONFA_IFINDEX_DEFAULT);
err_reg_dflt:
	__devinet_sysctl_unregister(net, all, NETCONFA_IFINDEX_ALL);
err_reg_all:
	kfree(tbl);
err_alloc_ctl:
#endif
	kfree(dflt);
err_alloc_dflt:
	kfree(all);
err_alloc_all:
	return err;
}

static __net_exit void devinet_exit_net(struct net *net)
{
#ifdef CONFIG_SYSCTL
	struct ctl_table *tbl;

	tbl = net->ipv4.forw_hdr->ctl_table_arg;
	unregister_net_sysctl_table(net->ipv4.forw_hdr);
	__devinet_sysctl_unregister(net, net->ipv4.devconf_dflt,
				    NETCONFA_IFINDEX_DEFAULT);
	__devinet_sysctl_unregister(net, net->ipv4.devconf_all,
				    NETCONFA_IFINDEX_ALL);
	kfree(tbl);
#endif
	kfree(net->ipv4.devconf_dflt);
	kfree(net->ipv4.devconf_all);
}

static __net_initdata struct pernet_operations devinet_ops = {
	.init = devinet_init_net,
	.exit = devinet_exit_net,
};

static struct rtnl_af_ops inet_af_ops __read_mostly = {
	.family		  = AF_INET,
	.fill_link_af	  = inet_fill_link_af,
	.get_link_af_size = inet_get_link_af_size,
	.validate_link_af = inet_validate_link_af,
	.set_link_af	  = inet_set_link_af,
};

void __init devinet_init(void)
{
	int i;

	for (i = 0; i < IN4_ADDR_HSIZE; i++)
		INIT_HLIST_HEAD(&inet_addr_lst[i]);

	register_pernet_subsys(&devinet_ops);
	register_netdevice_notifier(&ip_netdev_notifier);

	queue_delayed_work(system_power_efficient_wq, &check_lifetime_work, 0);

	rtnl_af_register(&inet_af_ops);

	rtnl_register(PF_INET, RTM_NEWADDR, inet_rtm_newaddr, NULL, 0);
	rtnl_register(PF_INET, RTM_DELADDR, inet_rtm_deladdr, NULL, 0);
	rtnl_register(PF_INET, RTM_GETADDR, NULL, inet_dump_ifaddr,
		      RTNL_FLAG_DUMP_UNLOCKED);
	rtnl_register(PF_INET, RTM_GETNETCONF, inet_netconf_get_devconf,
		      inet_netconf_dump_devconf,
		      RTNL_FLAG_DOIT_UNLOCKED | RTNL_FLAG_DUMP_UNLOCKED);
}<|MERGE_RESOLUTION|>--- conflicted
+++ resolved
@@ -1837,11 +1837,7 @@
 static u32 inet_base_seq(const struct net *net)
 {
 	u32 res = atomic_read(&net->ipv4.dev_addr_genid) +
-<<<<<<< HEAD
-		  net->dev_base_seq;
-=======
 		  READ_ONCE(net->dev_base_seq);
->>>>>>> f6cef5f8
 
 	/* Must not return 0 (see nl_dump_check_consistent()).
 	 * Chose a value far away from 0.
@@ -1879,38 +1875,10 @@
 			goto done;
 
 		if (fillargs.ifindex) {
-<<<<<<< HEAD
-			dev = __dev_get_by_index(tgt_net, fillargs.ifindex);
-			if (!dev) {
-				err = -ENODEV;
-				goto put_tgt_net;
-			}
-
-			in_dev = __in_dev_get_rtnl(dev);
-			if (in_dev) {
-				err = in_dev_dump_addr(in_dev, skb, cb, s_ip_idx,
-						       &fillargs);
-			}
-			goto put_tgt_net;
-		}
-	}
-
-	for (h = s_h; h < NETDEV_HASHENTRIES; h++, s_idx = 0) {
-		idx = 0;
-		head = &tgt_net->dev_index_head[h];
-		rcu_read_lock();
-		cb->seq = inet_base_seq(tgt_net);
-		hlist_for_each_entry_rcu(dev, head, index_hlist) {
-			if (idx < s_idx)
-				goto cont;
-			if (h > s_h || idx > s_idx)
-				s_ip_idx = 0;
-=======
 			err = -ENODEV;
 			dev = dev_get_by_index_rcu(tgt_net, fillargs.ifindex);
 			if (!dev)
 				goto done;
->>>>>>> f6cef5f8
 			in_dev = __in_dev_get_rcu(dev);
 			if (!in_dev)
 				goto done;
@@ -2305,38 +2273,6 @@
 		}
 	}
 
-<<<<<<< HEAD
-	s_h = cb->args[0];
-	s_idx = idx = cb->args[1];
-
-	for (h = s_h; h < NETDEV_HASHENTRIES; h++, s_idx = 0) {
-		idx = 0;
-		head = &net->dev_index_head[h];
-		rcu_read_lock();
-		cb->seq = inet_base_seq(net);
-		hlist_for_each_entry_rcu(dev, head, index_hlist) {
-			if (idx < s_idx)
-				goto cont;
-			in_dev = __in_dev_get_rcu(dev);
-			if (!in_dev)
-				goto cont;
-
-			if (inet_netconf_fill_devconf(skb, dev->ifindex,
-						      &in_dev->cnf,
-						      NETLINK_CB(cb->skb).portid,
-						      nlh->nlmsg_seq,
-						      RTM_NEWNETCONF,
-						      NLM_F_MULTI,
-						      NETCONFA_ALL) < 0) {
-				rcu_read_unlock();
-				goto done;
-			}
-			nl_dump_check_consistent(cb, nlmsg_hdr(skb));
-cont:
-			idx++;
-		}
-		rcu_read_unlock();
-=======
 	rcu_read_lock();
 	for_each_netdev_dump(net, dev, ctx->ifindex) {
 		in_dev = __in_dev_get_rcu(dev);
@@ -2350,7 +2286,6 @@
 						NETCONFA_ALL);
 		if (err < 0)
 			goto done;
->>>>>>> f6cef5f8
 	}
 	if (ctx->all_default == 0) {
 		err = inet_netconf_fill_devconf(skb, NETCONFA_IFINDEX_ALL,
